--- conflicted
+++ resolved
@@ -54,11 +54,7 @@
 
     @classmethod
     def from_string(cls, string_key):
-<<<<<<< HEAD
-        account_id, folder_id = list(map(int, string_key.split(":")))
-=======
         account_id, folder_id = [int(part) for part in string_key.split(":")]
->>>>>>> 69481085
         return cls(account_id, folder_id)
 
 

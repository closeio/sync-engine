from inbox.config import config
<<<<<<< HEAD
from inbox.ignition import engine_manager


def get_shards():  # type: ignore[no-untyped-def]  # noqa: ANN201
    return list(engine_manager.engines)


def get_open_shards():  # type: ignore[no-untyped-def]  # noqa: ANN201
    # Can't use engine_manager.engines here because it does not track
    # shard state (open/ closed)
    database_hosts = config.get_required("DATABASE_HOSTS")
    open_shards: list[int] = []
    for host in database_hosts:
        open_shards.extend(
            shard["ID"]
            for shard in host["SHARDS"]
            if shard["OPEN"] and not shard.get("DISABLED")
        )

    return open_shards
=======
>>>>>>> 1ed7d963


def get_shard_schemas():  # type: ignore[no-untyped-def]  # noqa: ANN201
    # Can't use engine_manager.engines here because it does not track
    # shard schemas.
    shard_schemas = {}
    database_hosts = config.get_required("DATABASE_HOSTS")
    for host in database_hosts:
        for shard in host["SHARDS"]:
            if not shard.get("DISABLED"):
                shard_id = shard["ID"]
                schema_name = shard["SCHEMA_NAME"]
                shard_schemas[shard_id] = schema_name
<<<<<<< HEAD
    return shard_schemas


def generate_open_shard_key():  # type: ignore[no-untyped-def]  # noqa: ANN201
    """
    Return the key that can be passed into session_scope() for an open shard,
    picked at random.

    """
    open_shards = get_open_shards()
    # TODO[k]: Always pick min()instead?
    shard_id = random.choice(open_shards)
    key = shard_id << 48
    return key
=======
    return shard_schemas
>>>>>>> 1ed7d963
<|MERGE_RESOLUTION|>--- conflicted
+++ resolved
@@ -1,27 +1,4 @@
 from inbox.config import config
-<<<<<<< HEAD
-from inbox.ignition import engine_manager
-
-
-def get_shards():  # type: ignore[no-untyped-def]  # noqa: ANN201
-    return list(engine_manager.engines)
-
-
-def get_open_shards():  # type: ignore[no-untyped-def]  # noqa: ANN201
-    # Can't use engine_manager.engines here because it does not track
-    # shard state (open/ closed)
-    database_hosts = config.get_required("DATABASE_HOSTS")
-    open_shards: list[int] = []
-    for host in database_hosts:
-        open_shards.extend(
-            shard["ID"]
-            for shard in host["SHARDS"]
-            if shard["OPEN"] and not shard.get("DISABLED")
-        )
-
-    return open_shards
-=======
->>>>>>> 1ed7d963
 
 
 def get_shard_schemas():  # type: ignore[no-untyped-def]  # noqa: ANN201
@@ -35,21 +12,4 @@
                 shard_id = shard["ID"]
                 schema_name = shard["SCHEMA_NAME"]
                 shard_schemas[shard_id] = schema_name
-<<<<<<< HEAD
-    return shard_schemas
-
-
-def generate_open_shard_key():  # type: ignore[no-untyped-def]  # noqa: ANN201
-    """
-    Return the key that can be passed into session_scope() for an open shard,
-    picked at random.
-
-    """
-    open_shards = get_open_shards()
-    # TODO[k]: Always pick min()instead?
-    shard_id = random.choice(open_shards)
-    key = shard_id << 48
-    return key
-=======
-    return shard_schemas
->>>>>>> 1ed7d963
+    return shard_schemas
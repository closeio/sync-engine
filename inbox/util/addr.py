import email.utils
import re

from flanker.addresslib import address
from flanker.mime.message.headers.encodedword import decode
from flanker.mime.message.headers.parsing import normalize

# Note that technically `'` is also allowed in the local part, but nobody
# uses it in practice, so we'd rather extract <a href='email@example.com'>
# from HTML.
EMAIL_FIND_RE = re.compile(r"[\w.!#$%&*+-/=?^_`{|}~]{1,64}@[\w.-]{1,254}\w", re.UNICODE)


def valid_email(email_address):
    parsed = address.parse(email_address, addr_spec_only=True)
    if isinstance(parsed, address.EmailAddress):
        return True
    return False


def canonicalize_address(addr):
    """Gmail addresses with and without periods are the same."""
    parsed_address = address.parse(addr, addr_spec_only=True)
    if not isinstance(parsed_address, address.EmailAddress):
        return addr
    local_part = parsed_address.mailbox.lower()
    hostname = parsed_address.hostname.lower()
    if hostname in ("gmail.com", "googlemail.com"):
        local_part = local_part.replace(".", "")
    return "@".join((local_part, hostname))


def parse_mimepart_address_header(mimepart, header_name):
    # Header parsing is complicated by the fact that:
    # (1) You can have multiple occurrences of the same header;
    # (2) Phrases or comments can be RFC2047-style encoded words;
    # (3) Everything is terrible.
    # Here, for each occurrence of the header in question, we parse
    # it into a list of EmailAddress objects
    # You want to do it using flanker, because otherwise if you get a header
    # like
    # From: =?utf-8?Q?FooCorp=2C=20Inc.=? <info@foocorp.com>
    # you can end up parsing 'FooCorp, Inc. <info@foocorp.com> (note lack of
    # quoting) into two separate addresses.
    # Consult RFC822 Section 6.1 and RFC2047 section 5 for details.
    addresses = set()
    for section in mimepart.headers._v.getall(normalize(header_name)):
        for phrase, addrspec in email.utils.getaddresses([section]):
<<<<<<< HEAD
            if not addrspec:
=======
            if not addrspec and not phrase:
>>>>>>> e3ed3e3d
                continue
            addresses.add((decode(phrase), decode(addrspec)))

    # Return a list of lists because it makes it easier to compare an address
    # field to one which has been fetched from the db.
    return sorted(list(elem) for elem in addresses)


def extract_emails_from_text(text):
    emails = EMAIL_FIND_RE.findall(text)
    return [email for email in emails if valid_email(email)]<|MERGE_RESOLUTION|>--- conflicted
+++ resolved
@@ -46,11 +46,7 @@
     addresses = set()
     for section in mimepart.headers._v.getall(normalize(header_name)):
         for phrase, addrspec in email.utils.getaddresses([section]):
-<<<<<<< HEAD
-            if not addrspec:
-=======
             if not addrspec and not phrase:
->>>>>>> e3ed3e3d
                 continue
             addresses.add((decode(phrase), decode(addrspec)))
 

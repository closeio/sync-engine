--- conflicted
+++ resolved
@@ -16,11 +16,7 @@
 
 
 def _encode_labels(labels):
-<<<<<<< HEAD
-    return list(map(imapclient.imap_utf7.encode, labels))
-=======
     return [imapclient.imap_utf7.encode(label) for label in labels]
->>>>>>> 69481085
 
 
 def remote_change_labels(

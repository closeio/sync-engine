# XXX(dlitz): Most of this is deployment-related stuff that belongs outside the
# main Python invocation.
import json
import os
import sys
import time

from inbox.config import config
from inbox.logging import get_logger

log = get_logger()


<<<<<<< HEAD
def _absolute_path(relative_path):  # type: ignore[no-untyped-def]
    return os.path.join(  # noqa: PTH118
        os.path.dirname(os.path.abspath(__file__)),  # noqa: PTH100, PTH120
        relative_path,
    )


=======
>>>>>>> 1ed7d963
def check_sudo() -> None:
    if os.getuid() == 0:
        raise Exception("Don't run the Nylas Sync Engine as root!")


# TODO(menno) - It's good to have all servers use UTC for general
# sanity, but the IMAPClient concern mentioned in the warning text
# below can be avoided. When an IMAPClient instance's
# `normalise_times` attribute is set to False IMAPClient will return
# unnormalised, timezone-aware timestamps. Changing this is probably
# non-trival because timezone and non-timezone-aware timestamps don't
# mix. Some care will be required to ensure that only timezone-aware
# timestamps are used where they might mix with timestamps originating
# from IMAPClient.

_TZ_ERROR_TEXT = """
WARNING!

System time is not set to UTC! This is a problem because
imapclient will normalize INTERNALDATE responses to the 'local'
timezone. \n\nYou can fix this by running

$ echo 'UTC' | sudo tee /etc/timezone

and then checking that it worked with

$ sudo dpkg-reconfigure --frontend noninteractive tzdata

"""


def check_tz() -> None:
    if time.tzname[time.daylight] not in ["UTC", "GMT"]:
        sys.exit(_TZ_ERROR_TEXT)


def load_overrides(  # type: ignore[no-untyped-def]
    file_path, loaded_config=config
) -> None:
    """
    Convenience function for overriding default configuration.

    file_path : <string> the full path to a file containing valid
                JSON for configuration overrides
    """  # noqa: D401
    with open(file_path) as data_file:  # noqa: PTH123
        try:
            overrides = json.load(data_file)
        except ValueError:
            sys.exit(f"Failed parsing configuration file at {file_path}")
        if not overrides:
            log.debug("No config overrides found.")
            return
        assert isinstance(overrides, dict), "overrides must be dictionary"
        loaded_config.update(overrides)
        log.debug(f"Imported config overrides {list(overrides)}")


def preflight() -> None:
    check_sudo()
    check_tz()

    # Print a traceback when the process receives signal SIGSEGV, SIGFPE,
    # SIGABRT, SIGBUS or SIGILL
    import faulthandler

    faulthandler.enable()<|MERGE_RESOLUTION|>--- conflicted
+++ resolved
@@ -11,16 +11,6 @@
 log = get_logger()
 
 
-<<<<<<< HEAD
-def _absolute_path(relative_path):  # type: ignore[no-untyped-def]
-    return os.path.join(  # noqa: PTH118
-        os.path.dirname(os.path.abspath(__file__)),  # noqa: PTH100, PTH120
-        relative_path,
-    )
-
-
-=======
->>>>>>> 1ed7d963
 def check_sudo() -> None:
     if os.getuid() == 0:
         raise Exception("Don't run the Nylas Sync Engine as root!")

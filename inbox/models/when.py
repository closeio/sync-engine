--- conflicted
+++ resolved
@@ -33,11 +33,7 @@
     return arrow.get(datetime).to("utc")
 
 
-<<<<<<< HEAD
-class When(object, metaclass=abc.ABCMeta):
-=======
 class When(metaclass=abc.ABCMeta):
->>>>>>> 0aec9d9d
     """
     Abstract class which can represent a moment in time or a span between
         two moments. Initialize one of its subclasses `Time`, `TimeSpan`,

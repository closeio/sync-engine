version: 2.1
jobs:
  static-code-analysis:
    docker:
      - image: circleci/python:3.7
        auth:
          username: $DOCKER_USER
          password: $DOCKER_PASS
    working_directory: ~/code
    steps:
      - checkout

      - run:
          name: Prepare Environment
          command: |
            sudo -E pip install --no-deps -r requirements/lint.txt

      - run:
          name: black
          when: always
          command: black --check .

      - run:
          name: isort
          when: always
          command: isort -c .
        
  static-code-analysis-flake8:
    docker:
      - image: circleci/python:2.7
        auth:
          username: $DOCKER_USER
          password: $DOCKER_PASS
    working_directory: ~/code
    steps:
      - checkout

      - run:
          name: Prepare Environment
          command: |
            sudo -E pip install --no-deps -r requirements/lint.txt

      - run:
          name: flake8
          command: flake8

  build:
    parameters:
      python_version:
        type: enum
        description: Python version
        enum: ["2.7", "3.6", "3.8"]
      platform_suffix:
        type: enum
        default: ""
        description: Platform tag, empty means amd64
        enum: ["", "-arm64"]
      resource_class:
        type: enum
        default: "medium"
        description: Resource class
        enum: ["medium", "arm.medium"]
      run_tests:
        type: boolean
        default: true
        description: Set to false to disable tests
    machine:
      image: ubuntu-2004:202101-01
    resource_class: <<parameters.resource_class>>
    working_directory: ~/sync-engine

    steps:
      - checkout

      - run:
          name: Prepare Backend environment
          command: |
            docker login -u $DOCKER_USER -p $DOCKER_PASS

            if [ "$(git log -1 --pretty=%B | head -n 1 | grep '#notests')" ]; then
              echo 'export SKIP_TESTS="1"' >> $BASH_ENV
            fi

      - run:
          name: build sync-engine image
          command: docker-compose build --build-arg PYTHON_VERSION=<< parameters.python_version >> app

      - when:
          condition: << parameters.run_tests >>
          steps:
            - run:
                name: run tests
                command: |
<<<<<<< HEAD
                  if [[ -z $SKIP_TESTS ]]; then
                    docker-compose run app bash -ec '
                      pip install -e . \
                      && bin/wait-for-it.sh mysql:3306 \
                      && NYLAS_ENV=test pytest --cov-report= --cov=inbox tests/ \
                      && coverage html -d pythoncov
                    '
                  else
                    echo Skipping tests
                  fi
=======
                  docker login -u $DOCKER_USER -p $DOCKER_PASS
                  docker-compose run app bash -ec '
                    bin/wait-for-it.sh mysql:3306 \
                    && NYLAS_ENV=test pytest --cov-report= --cov=inbox tests/ \
                    && coverage html -d pythoncov
                  '
>>>>>>> 49f90c40

      - run:
          name: Push the image to docker hub
          environment:
            PROJECT: sync-engine
            PROJECT_NAMESPACE: closeio
          command: |
            PROJECT_VSN="$CIRCLE_BRANCH"
            PROJECT_SHA="$CIRCLE_SHA1"
            docker login -u $DOCKER_USER -p $DOCKER_PASS
            # tag and push both sync-engine:master and sync-engine:<sha1>
            docker tag "${PROJECT}_app" "${PROJECT_NAMESPACE}/${PROJECT}:branch-${PROJECT_VSN}-py<< parameters.python_version >><< parameters.platform_suffix >>"
            docker tag "${PROJECT}_app" "${PROJECT_NAMESPACE}/${PROJECT}:${PROJECT_SHA}-py<< parameters.python_version >><< parameters.platform_suffix >>"
            docker push "${PROJECT_NAMESPACE}/${PROJECT}:branch-${PROJECT_VSN}-py<< parameters.python_version >><< parameters.platform_suffix >>"
            docker push "${PROJECT_NAMESPACE}/${PROJECT}:${PROJECT_SHA}-py<< parameters.python_version >><< parameters.platform_suffix >>"

      - when:
          condition: << parameters.run_tests >>
          steps:
            - store_artifacts:
                path: pythoncov

            - store_artifacts:
                path: .circleci/artifacts.html
                destination: artifacts.html

workflows:
  version: 2
  workflow:
    jobs:
      - static-code-analysis
      - static-code-analysis-flake8
      - build:
          name: build_py2.7
          python_version: "2.7"
      - build:
          name: build_py3.6
          python_version: "3.6"
      - build:
          name: build_py3.8
          python_version: "3.8"
      - build:
          name: build_arm_py2.7
          python_version: "2.7"
          resource_class: "arm.medium"
          platform_suffix: "-arm64"
          run_tests: false
      - build:
          name: build_arm_py3.6
          python_version: "3.6"
          resource_class: "arm.medium"
          platform_suffix: "-arm64"
          run_tests: false<|MERGE_RESOLUTION|>--- conflicted
+++ resolved
@@ -91,25 +91,15 @@
             - run:
                 name: run tests
                 command: |
-<<<<<<< HEAD
                   if [[ -z $SKIP_TESTS ]]; then
                     docker-compose run app bash -ec '
-                      pip install -e . \
-                      && bin/wait-for-it.sh mysql:3306 \
+                      bin/wait-for-it.sh mysql:3306 \
                       && NYLAS_ENV=test pytest --cov-report= --cov=inbox tests/ \
                       && coverage html -d pythoncov
                     '
                   else
                     echo Skipping tests
                   fi
-=======
-                  docker login -u $DOCKER_USER -p $DOCKER_PASS
-                  docker-compose run app bash -ec '
-                    bin/wait-for-it.sh mysql:3306 \
-                    && NYLAS_ENV=test pytest --cov-report= --cov=inbox tests/ \
-                    && coverage html -d pythoncov
-                  '
->>>>>>> 49f90c40
 
       - run:
           name: Push the image to docker hub

--- conflicted
+++ resolved
@@ -11,10 +11,6 @@
 
 """
 
-<<<<<<< HEAD
-
-=======
->>>>>>> 0aec9d9d
 from inbox.auth.gmail import GmailAuthHandler
 from inbox.basicauth import (
     GmailSettingError,

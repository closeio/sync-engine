--- conflicted
+++ resolved
@@ -5,13 +5,10 @@
 
 monkey.patch_all(aggressive=False)
 
-<<<<<<< HEAD
-=======
 import os
 
 os.environ["NYLAS_ENV"] = "test"
 
->>>>>>> 29010636
 from pytest import fixture
 
 from inbox.util.testutils import files  # noqa

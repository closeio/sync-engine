<<<<<<< HEAD
=======
from __future__ import print_function

>>>>>>> 0aec9d9d
import attr

from inbox.basicauth import OAuthError
from inbox.config import config
from inbox.models import Namespace
from inbox.models.backends.outlook import OutlookAccount
from inbox.models.secret import SecretType
from inbox.util.url import url_concat

from .oauth import OAuthAuthHandler


@attr.s
class MicrosoftAccountData:
    email = attr.ib()

    secret_type = attr.ib()
    secret_value = attr.ib()

    client_id = attr.ib()
    scope = attr.ib()

    sync_email = attr.ib()


class MicrosoftAuthHandler(OAuthAuthHandler):
    OAUTH_CLIENT_ID = config.get_required("MICROSOFT_OAUTH_CLIENT_ID")
    OAUTH_CLIENT_SECRET = config.get_required("MICROSOFT_OAUTH_CLIENT_SECRET")
    OAUTH_REDIRECT_URI = config.get_required("MICROSOFT_OAUTH_REDIRECT_URI")

    OAUTH_AUTHENTICATE_URL = (
        "https://login.microsoftonline.com/common/oauth2/v2.0/authorize"
    )
    OAUTH_ACCESS_TOKEN_URL = (
        "https://login.microsoftonline.com/common/oauth2/v2.0/token"
    )
    OAUTH_USER_INFO_URL = "https://outlook.office.com/api/v2.0/me"

    OAUTH_SCOPE = " ".join(
        [
            "https://outlook.office.com/IMAP.AccessAsUser.All",
            "https://outlook.office.com/SMTP.Send",
            "https://outlook.office.com/User.Read",
            "offline_access",
            # Not needed here but gives us an id_token with user information.
            "openid",
            "profile",
        ]
    )

    def create_account(self, account_data):
        namespace = Namespace()
        account = OutlookAccount(namespace=namespace)
        account.create_emailed_events_calendar()
        account.sync_should_run = False
        return self.update_account(account, account_data)

    def update_account(self, account, account_data):
        account.email_address = account_data.email

        if account_data.secret_type:
            account.set_secret(account_data.secret_type, account_data.secret_value)

        if not account.secret:
            raise OAuthError("No valid auth info.")

        account.sync_email = account_data.sync_email

        account.client_id = account_data.client_id
        account.scope = account_data.scope

        return account

    def interactive_auth(self, email_address=None):
        url_args = {
            "redirect_uri": self.OAUTH_REDIRECT_URI,
            "client_id": self.OAUTH_CLIENT_ID,
            "response_type": "code",
            "scope": self.OAUTH_SCOPE,
            "prompt": "select_account",
        }
        if email_address:
            url_args["login_hint"] = email_address
        url = url_concat(self.OAUTH_AUTHENTICATE_URL, url_args)

        print("To authorize Nylas, visit this URL and follow the directions:")
        print("\n{}".format(url))

        while True:
            auth_code = input("Enter authorization code: ").strip()
            try:
                auth_response = self._get_authenticated_user(auth_code)
                return MicrosoftAccountData(
                    email=auth_response["email"],
                    secret_type=SecretType.Token,
                    secret_value=auth_response["refresh_token"],
                    client_id=self.OAUTH_CLIENT_ID,
                    scope=auth_response["scope"],
                    sync_email=True,
                )
            except OAuthError:
                print("\nInvalid authorization code, try again...\n")<|MERGE_RESOLUTION|>--- conflicted
+++ resolved
@@ -1,8 +1,3 @@
-<<<<<<< HEAD
-=======
-from __future__ import print_function
-
->>>>>>> 0aec9d9d
 import attr
 
 from inbox.basicauth import OAuthError

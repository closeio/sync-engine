import re
import sys
from datetime import datetime
from email.utils import mktime_tz, parsedate_tz
from importlib import import_module
from types import TracebackType

from inbox.providers import providers
from inbox.util.file import iter_module_names


class DummyContextManager:
    def __enter__(self):  # type: ignore[no-untyped-def]  # noqa: ANN204
        return None

    def __exit__(  # type: ignore[exit-return]
        self,
        exc_type: type[BaseException] | None,
        exc_value: BaseException | None,
        traceback: TracebackType | None,
    ) -> bool:
        return False


<<<<<<< HEAD
class ProviderSpecificException(Exception):
    pass


def or_none(value, selector):  # type: ignore[no-untyped-def]  # noqa: ANN201
=======
def or_none(value, selector):  # noqa: ANN201
>>>>>>> 1ed7d963
    if value is None:
        return None
    else:
        return selector(value)


<<<<<<< HEAD
def parse_ml_headers(headers):  # type: ignore[no-untyped-def]  # noqa: ANN201
    """
    Parse the mailing list headers described in RFC 4021,
    these headers are optional (RFC 2369).

    """
    return {
        "List-Archive": headers.get("List-Archive"),
        "List-Help": headers.get("List-Help"),
        "List-Id": headers.get("List-Id"),
        "List-Owner": headers.get("List-Owner"),
        "List-Post": headers.get("List-Post"),
        "List-Subscribe": headers.get("List-Subscribe"),
        "List-Unsubscribe": headers.get("List-Unsubscribe"),
    }


=======
>>>>>>> 1ed7d963
def parse_references(references: str, in_reply_to: str) -> list[str]:
    """
    Parse a References: header and returns an array of MessageIDs.
    The returned array contains the MessageID in In-Reply-To if
    the header is present.

    Parameters
    ----------
    references: string
        the contents of the referfences header

    in_reply_to: string
        the contents of the in-reply-to header

    Returns
    -------
    list of MessageIds (strings) or an empty list.

    """
    replyto = in_reply_to.split()[0] if in_reply_to else in_reply_to

    if not references:
        if replyto:
            return [replyto]
        else:
            return []

    reference_list = references.split()
    if replyto not in reference_list:
        reference_list.append(replyto)

    return reference_list


def dt_to_timestamp(dt):  # type: ignore[no-untyped-def]  # noqa: ANN201
    return int((dt - datetime(1970, 1, 1)).total_seconds())


def get_internaldate(date: str | None, received: str | None) -> datetime:
    """Get the date from the headers."""
    if date is None:
        assert received
        _, date = received.split(";")

    # All in UTC
    parsed_date = parsedate_tz(date)
    assert parsed_date
    timestamp = mktime_tz(parsed_date)
    dt = datetime.utcfromtimestamp(timestamp)

    return dt


# Based on: http://stackoverflow.com/a/8556471
def load_modules(base_name, base_path):  # type: ignore[no-untyped-def]  # noqa: ANN201
    """
    Imports all modules underneath `base_module` in the module tree.

    Returns
    -------
    list
        All the modules in the base module tree.

    """  # noqa: D401
    modules = []

    for module_name in iter_module_names(base_path):
        full_module_name = f"{base_name}.{module_name}"

        module = sys.modules.get(
            full_module_name, import_module(full_module_name)
        )
        modules.append(module)

    return modules


def register_backends(base_name, base_path):  # type: ignore[no-untyped-def]  # noqa: ANN201
    """
    Dynamically loads all packages contained within thread
    backends module, including those by other module install paths

    """
    modules = load_modules(base_name, base_path)

    mod_for = {}
    for module in modules:
        if hasattr(module, "PROVIDER"):
            provider_name = module.PROVIDER
            if provider_name == "generic":
                for p_name, p in providers.items():
                    p_type = p.get("type", None)
                    if p_type == "generic" and p_name not in mod_for:
                        mod_for[p_name] = module
            else:
                mod_for[provider_name] = module

    return mod_for


def cleanup_subject(subject_str):  # type: ignore[no-untyped-def]  # noqa: ANN201
    """
    Clean-up a message subject-line, including whitespace.
    For instance, 'Re: Re: Re: Birthday   party' becomes 'Birthday party'
    """
    if subject_str is None:
        return ""
    # TODO consider expanding to all
    # http://en.wikipedia.org/wiki/List_of_email_subject_abbreviations
    prefix_regexp = r"(?i)^((re|fw|fwd|aw|wg|undeliverable|undelivered):\s*)+"
    subject = re.sub(prefix_regexp, "", subject_str)

    whitespace_regexp = r"\s+"
    return re.sub(whitespace_regexp, " ", subject)


# IMAP doesn't support nested folders and instead encodes paths inside folder
# names.
# imap_folder_path converts a "/" delimited path to an IMAP compatible path.
def imap_folder_path(  # type: ignore[no-untyped-def]  # noqa: ANN201
    path, separator: str = ".", prefix: str = ""
):
    folders = [folder for folder in path.split("/") if folder != ""]

    res = None

    if folders:
        res = separator.join(folders)

        if prefix and not res.startswith(prefix):
            # Check that the value we got for the prefix doesn't include
            # the separator too (i.e: `INBOX.` instead of `INBOX`).
            if prefix[-1] != separator:
                res = f"{prefix}{separator}{res}"
            else:
                res = f"{prefix}{res}"

    return res


def strip_prefix(path, prefix):  # type: ignore[no-untyped-def]  # noqa: ANN201
    if path.startswith(prefix):
        return path[len(prefix) :]

    return path


# fs_folder_path converts an IMAP compatible path to a "/" delimited path.
def fs_folder_path(  # type: ignore[no-untyped-def]  # noqa: ANN201
    path, separator: str = ".", prefix: str = ""
):
    if prefix:
        path = strip_prefix(path, prefix)

    folders = path.split(separator)
    # Remove stray '' which can happen if the folder is prefixed
    # i.e: INBOX.Taxes.Accounting -> .Taxes.Accounting -> ['', 'Taxes', 'Accounting']
    if folders[0] == "":
        folders.pop(0)

    return "/".join(folders)<|MERGE_RESOLUTION|>--- conflicted
+++ resolved
@@ -22,41 +22,13 @@
         return False
 
 
-<<<<<<< HEAD
-class ProviderSpecificException(Exception):
-    pass
-
-
 def or_none(value, selector):  # type: ignore[no-untyped-def]  # noqa: ANN201
-=======
-def or_none(value, selector):  # noqa: ANN201
->>>>>>> 1ed7d963
     if value is None:
         return None
     else:
         return selector(value)
 
 
-<<<<<<< HEAD
-def parse_ml_headers(headers):  # type: ignore[no-untyped-def]  # noqa: ANN201
-    """
-    Parse the mailing list headers described in RFC 4021,
-    these headers are optional (RFC 2369).
-
-    """
-    return {
-        "List-Archive": headers.get("List-Archive"),
-        "List-Help": headers.get("List-Help"),
-        "List-Id": headers.get("List-Id"),
-        "List-Owner": headers.get("List-Owner"),
-        "List-Post": headers.get("List-Post"),
-        "List-Subscribe": headers.get("List-Subscribe"),
-        "List-Unsubscribe": headers.get("List-Unsubscribe"),
-    }
-
-
-=======
->>>>>>> 1ed7d963
 def parse_references(references: str, in_reply_to: str) -> list[str]:
     """
     Parse a References: header and returns an array of MessageIDs.

--- conflicted
+++ resolved
@@ -1,7 +1,3 @@
-<<<<<<< HEAD
-=======
-# -*- coding: utf-8 -*-
->>>>>>> 0aec9d9d
 import contextlib
 import json
 import re

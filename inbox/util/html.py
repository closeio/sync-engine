# -*- coding: utf-8 -*-
import cgi
import re
import sys

if sys.version_info >= (3,):
    unichr = chr
    from html.entities import name2codepoint
    from html.parser import HTMLParser

    class HTMLParseError(Exception):
        pass


else:  # TODO remove this when Python 3 only
    from htmlentitydefs import name2codepoint
    from HTMLParser import HTMLParser, HTMLParseError


from inbox.logging import get_logger


# http://stackoverflow.com/questions/753052/strip-html-from-strings-in-python
class HTMLTagStripper(HTMLParser):
    strippedTags = ["title", "script", "style"]

    def __init__(self):
        self.reset()
        self.fed = []
        self.strip_tag_contents_mode = False

        HTMLParser.__init__(self)

    def handle_starttag(self, tag, attrs):
        # Replace <br>, <div> tags by spaces
        if tag.lower() in ("br", "div"):
            self.fed.append(" ")
        # Strip the contents of a tag when it's
        # in strippedTags. We can do this because
        # HTMLParser won't try to parse the inner
        # contents of a tag.
        if tag.lower() in HTMLTagStripper.strippedTags:
            self.strip_tag_contents_mode = True

    def handle_endtag(self, tag):
        self.strip_tag_contents_mode = False

    def handle_data(self, d):
        if not self.strip_tag_contents_mode:
            self.fed.append(d)

    # TODO: Remove this in Python 3 only
    if sys.version_info < (3,):

        def handle_charref(self, d):
            try:
                if d.startswith("x"):
                    val = int(d[1:], 16)
                else:
                    val = int(d)
                self.fed.append(unichr(val))
            except (ValueError, OverflowError):
                return

    def handle_entityref(self, d):
        try:
            val = unichr(name2codepoint[d])
        except KeyError:
            return
        self.fed.append(val)

    def get_data(self):
        return u"".join(self.fed)


def strip_tags(html):
    """
    Return textual content of HTML.
    Remove title, script and style alltogether. Replace br and div
    with space. Expand HTML entities.

    This function can potentially raise HTMLParseError if fed invalid html.
    You are responsible for handling it in the calling function.
    """
    s = HTMLTagStripper()
<<<<<<< HEAD
    try:
        s.feed(html)
    except HTMLParseError:
        get_logger().error("error stripping tags", raw_html=html, exc_info=True)
=======
    s.feed(html)
>>>>>>> e3ed3e3d
    return s.get_data()


# https://djangosnippets.org/snippets/19/
re_string = re.compile(
    r"(?P<htmlchars>[<&>])|(?P<space>^[ \t]+)|(?P<lineend>\n)|(?P<protocol>(^|\s)((http|ftp)://.*?))(\s|$)",
    re.S | re.M | re.I | re.U,
)


def plaintext2html(text, tabstop=4):
    assert "\r" not in text, "newlines not normalized"

    def do_sub(m):
        c = m.groupdict()
        if c["htmlchars"]:
            return cgi.escape(c["htmlchars"])
        if c["lineend"]:
            return "<br>"
        elif c["space"]:
            t = m.group().replace("\t", u"&nbsp;" * tabstop)
            t = t.replace(" ", "&nbsp;")
            return t
        elif c["space"] == "\t":
            return " " * tabstop
        else:
            url = m.group("protocol")
            if url.startswith(" "):
                prefix = " "
                url = url[1:]
            else:
                prefix = ""
            last = m.groups()[-1]
            if last in ["\n", "\r", "\r\n"]:
                last = "<br>"
            return u'{0}<a href="{1}">{2}</a>{3}'.format(prefix, url, url, last)

    return "\n".join(
        [u"<p>{0}</p>".format(re.sub(re_string, do_sub, p)) for p in text.split("\n\n")]
    )<|MERGE_RESOLUTION|>--- conflicted
+++ resolved
@@ -83,14 +83,7 @@
     You are responsible for handling it in the calling function.
     """
     s = HTMLTagStripper()
-<<<<<<< HEAD
-    try:
-        s.feed(html)
-    except HTMLParseError:
-        get_logger().error("error stripping tags", raw_html=html, exc_info=True)
-=======
     s.feed(html)
->>>>>>> e3ed3e3d
     return s.get_data()
 
 

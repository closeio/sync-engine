--- conflicted
+++ resolved
@@ -128,16 +128,8 @@
           name: build_py3.8
           python_version: "3.8"
       - build:
-<<<<<<< HEAD
-          name: build_py3.10
-          python_version: "3.10"
-      - build:
-          name: build_arm
-          python_version: "3.6"
-=======
           name: build_arm_py2.7
           python_version: "2.7"
->>>>>>> 5f53810e
           resource_class: "arm.medium"
           platform_suffix: "-arm64"
           run_tests: false

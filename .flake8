[flake8]
ignore=
    # TODO: undefined name 'name'
    F821
    # TODO: redefinition of unused 'symbol' from line n
    F811
    # TODO: 'module' imported but unused
    F401
    # TODO: local variable 'var' is assigned to but never used
    F841
    # TODO: ambiguous variable name 'x'
    E741
    # TODO: '...'.format(...) has unused arguments at position(s): n
    # TODO: '...'.format(...) has unused named argument(s): arg
    F523
    F522
    # TODO: expected 2 blank lines after class or function definition
    E305
    # TODO: invalid escape sequence
    W605
<<<<<<< HEAD
    # TODO: indentation contains mixed spaces and tabs
    # TODO: indentation contains tabs
    # TODO: continuation line under-indented for visual indent
    # TODO: continuation line over-indented for visual indent
    # TODO: blank line contains whitespace
    E101
    W191
    E128
    E127
    W293
=======
    # TODO: comparison to None should be 'if cond is None:'
    # TODO: comparison to True should be 'if cond is True:' or 'if cond:'
    # TODO: use ==/!= to compare constant literals (str, bytes, int, float, tuple)
    E711
    E712
    F632
>>>>>>> d292cdb1
    # TODO: too many leading '#' for block comment
    E266
    # do not use bare 'except'
    E722
    # Module level import not at top of file
    E402,
    # This is not PEP8-compliant and conflicts with black.
    E501,
    E231,
    E203,
    W503,
    W504
exclude=migrations/versions<|MERGE_RESOLUTION|>--- conflicted
+++ resolved
@@ -18,25 +18,6 @@
     E305
     # TODO: invalid escape sequence
     W605
-<<<<<<< HEAD
-    # TODO: indentation contains mixed spaces and tabs
-    # TODO: indentation contains tabs
-    # TODO: continuation line under-indented for visual indent
-    # TODO: continuation line over-indented for visual indent
-    # TODO: blank line contains whitespace
-    E101
-    W191
-    E128
-    E127
-    W293
-=======
-    # TODO: comparison to None should be 'if cond is None:'
-    # TODO: comparison to True should be 'if cond is True:' or 'if cond:'
-    # TODO: use ==/!= to compare constant literals (str, bytes, int, float, tuple)
-    E711
-    E712
-    F632
->>>>>>> d292cdb1
     # TODO: too many leading '#' for block comment
     E266
     # do not use bare 'except'

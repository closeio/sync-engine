--- conflicted
+++ resolved
@@ -87,13 +87,8 @@
     assert watched_calendar.should_update_events(ten_minutes, zero)
 
     # Updated recently and no webhook received - should not update
-<<<<<<< HEAD
     watched_account.webhook_calendar_list_last_ping = fifteen_minutes_ago
-    watched_calendar.gpush_last_ping = fifteen_minutes_ago
-=======
-    watched_account.gpush_calendar_list_last_ping = fifteen_minutes_ago
     watched_calendar.webhook_last_ping = fifteen_minutes_ago
->>>>>>> 36a1a00f
     assert not watched_account.should_update_calendars(ten_minutes, zero)
     assert not watched_calendar.should_update_events(ten_minutes, zero)
 
@@ -103,13 +98,8 @@
     assert watched_calendar.should_update_events(four_minutes, zero)
 
     # Received push notification - should update
-<<<<<<< HEAD
     watched_account.handle_webhook_notification()
-    watched_calendar.handle_gpush_notification()
-=======
-    watched_account.handle_gpush_notification()
     watched_calendar.handle_webhook_notification()
->>>>>>> 36a1a00f
     assert watched_account.should_update_calendars(ten_minutes, zero)
     assert watched_calendar.should_update_events(ten_minutes, zero)
 

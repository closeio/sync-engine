<<<<<<< HEAD
# flake8: noqa: F401
from future import standard_library

standard_library.install_aliases()
import urllib.error
import urllib.parse
import urllib.request
=======
import urllib
>>>>>>> e3ed3e3d

import arrow
import pytest

from inbox.models import Calendar, Event


<<<<<<< HEAD
=======
@pytest.fixture
def make_recurring_event(db, default_namespace):
    def _make_recurring_event(**kwargs):
        default_kwargs = {
            "namespace_id": default_namespace.id,
            "title": "recurring-weekly",
            "description": "",
            "uid": "recurapitest",
            "location": "",
            "busy": False,
            "read_only": False,
            "reminders": "",
            "recurrence": [
                "RRULE:FREQ=WEEKLY",
                "EXDATE:20150324T013000,20150331T013000Z",
            ],
            "start": arrow.get(2015, 3, 17, 1, 30, 0),
            "end": arrow.get(2015, 3, 17, 1, 45, 0),
            "all_day": False,
            "is_owner": True,
            "participants": [],
            "provider_name": "inbox",
            "raw_data": "",
            "original_start_tz": "America/Los_Angeles",
            "original_start_time": None,
            "master_event_uid": None,
            "source": "local",
        }
        if "calendar" not in kwargs:
            default_kwargs["calendar"] = (
                db.session.query(Calendar)
                .filter_by(namespace_id=default_namespace.id)
                .order_by("id")
                .first()
            )
        default_kwargs.update(kwargs)

        ev = Event(**default_kwargs)
        db.session.add(ev)
        db.session.commit()
        return ev

    return _make_recurring_event

>>>>>>> e3ed3e3d

@pytest.fixture(params=[{"all_day": True}, {"all_day": False}])
def recurring_event(request, make_recurring_event):
    params = request.param
    all_day = params.get("all_day", False)
    return make_recurring_event(all_day=all_day)

<<<<<<< HEAD
    rrule = ["RRULE:FREQ=WEEKLY", "EXDATE:20150324T013000,20150331T013000Z"]
    cal = (
        db.session.query(Calendar)
        .filter_by(namespace_id=default_namespace.id)
        .order_by("id")
        .first()
    )
    ev = Event.create(
        namespace_id=default_namespace.id,
        calendar=cal,
        title="recurring-weekly",
        description="",
        uid="recurapitest",
        location="",
        busy=False,
        read_only=False,
        reminders="",
        recurrence=rrule,
        start=arrow.get(2015, 3, 17, 1, 30, 0),
        end=arrow.get(2015, 3, 17, 1, 45, 0),
        all_day=all_day,
        is_owner=True,
        participants=[],
        provider_name="inbox",
        raw_data="",
        original_start_tz="America/Los_Angeles",
        original_start_time=None,
        master_event_uid=None,
        source="local",
    )
    db.session.add(ev)
    db.session.commit()
    return ev
=======

@pytest.fixture
def recurring_event_with_invalid_tz(make_recurring_event):
    return make_recurring_event(original_start_tz="GMT+09:00")


@pytest.fixture
def recurring_event_with_bonkers_tz(make_recurring_event):
    return make_recurring_event(original_start_tz="ThisAint/NoTimeZone")
>>>>>>> e3ed3e3d


def test_api_expand_recurring(db, api_client, recurring_event):
    event = recurring_event

    events = api_client.get_data("/events?expand_recurring=false")
    assert len(events) == 1
    # Make sure the recurrence info is on the recurring event
    for e in events:
        if e["title"] == "recurring-weekly":
            assert e.get("recurrence") is not None

    thirty_weeks = event.start.replace(weeks=+30).isoformat()
    starts_after = event.start.replace(days=-1).isoformat()
    recur = "expand_recurring=true&starts_after={}&ends_before={}".format(
        urllib.parse.quote_plus(starts_after), urllib.parse.quote_plus(thirty_weeks)
    )
    all_events = api_client.get_data("/events?" + recur)

    if not event.all_day:
        assert len(all_events) == 28

        # the ordering should be correct
        prev = all_events[0]["when"]["start_time"]
        for e in all_events[1:]:
            assert e["when"]["start_time"] > prev
            prev = e["when"]["start_time"]

            # Check that the parent event recurring id is included
            # too.
            assert e["calendar_id"] == recurring_event.calendar.public_id

        events = api_client.get_data("/events?" + recur + "&view=count")
        assert events.get("count") == 28
    else:
        # Since an all-day event starts at 00:00 we're returning one
        # more event.
        assert len(all_events) == 29
        # the ordering should be correct
        prev = all_events[0]["when"]["date"]
        for e in all_events[1:]:
            assert e["when"]["date"] > prev
            prev = e["when"]["date"]

            # Check that the parent event recurring id is included
            # too.
            assert e["calendar_id"] == recurring_event.calendar.public_id

        events = api_client.get_data("/events?" + recur + "&view=count")
        assert events.get("count") == 29

    events = api_client.get_data("/events?" + recur + "&limit=5")
    assert len(events) == 5

    events = api_client.get_data("/events?" + recur + "&offset=5")
    assert events[0]["id"] == all_events[5]["id"]


def urlsafe(dt):
    return urllib.parse.quote_plus(dt.isoformat())


def test_api_expand_recurring_before_after(db, api_client, recurring_event):
    event = recurring_event
    starts_after = event.start.replace(weeks=+15)
    ends_before = starts_after.replace(days=+1)

    recur = "expand_recurring=true&starts_after={}&ends_before={}".format(
        urlsafe(starts_after), urlsafe(ends_before)
    )
    all_events = api_client.get_data("/events?" + recur)
    assert len(all_events) == 1

    recur = "expand_recurring=true&starts_after={}&starts_before={}".format(
        urlsafe(starts_after), urlsafe(ends_before)
    )
    all_events = api_client.get_data("/events?" + recur)
    assert len(all_events) == 1

    recur = "expand_recurring=true&ends_after={}&starts_before={}".format(
        urlsafe(starts_after), urlsafe(ends_before)
    )
    all_events = api_client.get_data("/events?" + recur)
    assert len(all_events) == 1

    recur = "expand_recurring=true&ends_after={}&ends_before={}".format(
        urlsafe(starts_after), urlsafe(ends_before)
    )
    all_events = api_client.get_data("/events?" + recur)
    assert len(all_events) == 1


def test_api_override_serialization(db, api_client, default_namespace, recurring_event):
    event = recurring_event

    override = Event.create(
        original_start_time=event.start,
        master_event_uid=event.uid,
        namespace_id=default_namespace.id,
        calendar_id=event.calendar_id,
    )
    override.update(event)
    override.uid = event.uid + "_" + event.start.strftime("%Y%m%dT%H%M%SZ")
    override.master = event
    override.master_event_uid = event.uid
    override.cancelled = True
    db.session.add(override)
    db.session.commit()

    filter = "starts_after={}&ends_before={}".format(
        urlsafe(event.start.replace(hours=-1)), urlsafe(event.start.replace(weeks=+1))
    )
    events = api_client.get_data("/events?" + filter)
    # We should have the base event and the override back, but no extras;
    # this allows clients to do their own expansion, should they ever desire
    # to experience the joy that is RFC 2445 section 4.8.5.4.
    assert len(events) == 2
    assert events[0].get("object") == "event"
    assert events[0].get("recurrence") is not None
    assert events[1].get("object") == "event"
    assert events[1].get("status") == "cancelled"


def test_api_expand_recurring_message(db, api_client, message, recurring_event):
    # This is a regression test for https://phab.nylas.com/T3556
    # ("InflatedEvent should not be committed" exception in API").
    event = recurring_event
    event.message = message
    db.session.commit()

    events = api_client.get_data("/events?expand_recurring=false")
    assert len(events) == 1

    # Make sure the recurrence info is on the recurring event
    for e in events:
        if e["title"] == "recurring-weekly":
            assert e.get("recurrence") is not None
            assert e.get("message_id") is not None

    r = api_client.get_raw("/events?expand_recurring=true")
    assert r.status_code == 200

    all_events = api_client.get_data("/events?expand_recurring=true")
    assert len(all_events) != 0

    for event in all_events:
        assert event["master_event_id"] is not None
        assert "message_id" not in event


def test_api_get_specific_event(db, api_client, recurring_event):
    event = api_client.get_data("/events/{}".format(recurring_event.public_id))
    assert event["calendar_id"] == recurring_event.calendar.public_id
    assert event["title"] == "recurring-weekly"
    assert event["recurrence"] is not None


def test_get_specific_event_invalid_tz_fixed(
    db, api_client, recurring_event_with_invalid_tz
):
    event = api_client.get_data(
        "/events/{}".format(recurring_event_with_invalid_tz.public_id)
    )
    assert event["calendar_id"] == recurring_event_with_invalid_tz.calendar.public_id
    assert event["title"] == "recurring-weekly"
    assert event["recurrence"]["timezone"] == "Etc/GMT+9"


def test_get_specific_event_with_bonkers_tz(
    db, api_client, recurring_event_with_bonkers_tz
):
    event = api_client.get_data(
        "/events/{}".format(recurring_event_with_bonkers_tz.public_id)
    )
    assert event["calendar_id"] == recurring_event_with_bonkers_tz.calendar.public_id
    assert event["title"] == "recurring-weekly"
    assert event["recurrence"]["timezone"] == "ThisAint/NoTimeZone"<|MERGE_RESOLUTION|>--- conflicted
+++ resolved
@@ -1,14 +1,9 @@
-<<<<<<< HEAD
-# flake8: noqa: F401
 from future import standard_library
 
 standard_library.install_aliases()
 import urllib.error
 import urllib.parse
 import urllib.request
-=======
-import urllib
->>>>>>> e3ed3e3d
 
 import arrow
 import pytest
@@ -16,8 +11,6 @@
 from inbox.models import Calendar, Event
 
 
-<<<<<<< HEAD
-=======
 @pytest.fixture
 def make_recurring_event(db, default_namespace):
     def _make_recurring_event(**kwargs):
@@ -55,14 +48,13 @@
             )
         default_kwargs.update(kwargs)
 
-        ev = Event(**default_kwargs)
+        ev = Event.create(**default_kwargs)
         db.session.add(ev)
         db.session.commit()
         return ev
 
     return _make_recurring_event
 
->>>>>>> e3ed3e3d
 
 @pytest.fixture(params=[{"all_day": True}, {"all_day": False}])
 def recurring_event(request, make_recurring_event):
@@ -70,41 +62,6 @@
     all_day = params.get("all_day", False)
     return make_recurring_event(all_day=all_day)
 
-<<<<<<< HEAD
-    rrule = ["RRULE:FREQ=WEEKLY", "EXDATE:20150324T013000,20150331T013000Z"]
-    cal = (
-        db.session.query(Calendar)
-        .filter_by(namespace_id=default_namespace.id)
-        .order_by("id")
-        .first()
-    )
-    ev = Event.create(
-        namespace_id=default_namespace.id,
-        calendar=cal,
-        title="recurring-weekly",
-        description="",
-        uid="recurapitest",
-        location="",
-        busy=False,
-        read_only=False,
-        reminders="",
-        recurrence=rrule,
-        start=arrow.get(2015, 3, 17, 1, 30, 0),
-        end=arrow.get(2015, 3, 17, 1, 45, 0),
-        all_day=all_day,
-        is_owner=True,
-        participants=[],
-        provider_name="inbox",
-        raw_data="",
-        original_start_tz="America/Los_Angeles",
-        original_start_time=None,
-        master_event_uid=None,
-        source="local",
-    )
-    db.session.add(ev)
-    db.session.commit()
-    return ev
-=======
 
 @pytest.fixture
 def recurring_event_with_invalid_tz(make_recurring_event):
@@ -114,7 +71,6 @@
 @pytest.fixture
 def recurring_event_with_bonkers_tz(make_recurring_event):
     return make_recurring_event(original_start_tz="ThisAint/NoTimeZone")
->>>>>>> e3ed3e3d
 
 
 def test_api_expand_recurring(db, api_client, recurring_event):

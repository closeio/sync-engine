--- conflicted
+++ resolved
@@ -58,10 +58,7 @@
     "recurrence",
     "onlineMeeting",
     "originalStartTimeZone",
-<<<<<<< HEAD
-=======
     "originalEndTimeZone",
->>>>>>> b2781e10
 ]
 
 

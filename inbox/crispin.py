--- conflicted
+++ resolved
@@ -1446,9 +1446,5 @@
             # If the exception is not from a BAD IMAP response, re-raise as-is
             raise
 
-<<<<<<< HEAD
-        return imapclient.response_parser.parse_message_list(data)
-=======
         response = imapclient.response_parser.parse_message_list(data)
-        return sorted([long(uid) for uid in response])
->>>>>>> 0ec036f7
+        return sorted([long(uid) for uid in response])
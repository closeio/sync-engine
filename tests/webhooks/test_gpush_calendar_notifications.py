--- conflicted
+++ resolved
@@ -88,11 +88,7 @@
 
     # Updated recently and no webhook received - should not update
     watched_account.webhook_calendar_list_last_ping = fifteen_minutes_ago
-<<<<<<< HEAD
-    watched_calendar.gpush_last_ping = fifteen_minutes_ago
-=======
     watched_calendar.webhook_last_ping = fifteen_minutes_ago
->>>>>>> 9e204dd7
     assert not watched_account.should_update_calendars(ten_minutes, zero)
     assert not watched_calendar.should_update_events(ten_minutes, zero)
 
@@ -103,11 +99,7 @@
 
     # Received push notification - should update
     watched_account.handle_webhook_notification()
-<<<<<<< HEAD
-    watched_calendar.handle_gpush_notification()
-=======
     watched_calendar.handle_webhook_notification()
->>>>>>> 9e204dd7
     assert watched_account.should_update_calendars(ten_minutes, zero)
     assert watched_calendar.should_update_events(ten_minutes, zero)
 

[flake8]
ignore=
    # TODO: undefined name 'name'
    F821
    # TODO: 'module' imported but unused
    F401
    # TODO: expected 2 blank lines after class or function definition
    E305
    # TODO: too many leading '#' for block comment
    E266
    # do not use bare 'except'
    E722
    # Module level import not at top of file
    E402,
    # This is not PEP8-compliant and conflicts with black.
    E501,
    E231,
    E203,
    W503,
    W504,
    SIM106,
    SIM110,
    SIM111,
    # Allow f-strings
    SFS301,
    # Allow .format
    SFS201
<<<<<<< HEAD
banned-modules=
    flask.ext = use flask_
    builtins = don't use
    typing.Text = use str
    mock = use unittest.mock
=======
    # https://pypi.org/project/flake8-future-import/
    FI1
>>>>>>> f68b20aa
exclude=migrations/versions<|MERGE_RESOLUTION|>--- conflicted
+++ resolved
@@ -25,14 +25,11 @@
     SFS301,
     # Allow .format
     SFS201
-<<<<<<< HEAD
+    # https://pypi.org/project/flake8-future-import/
+    FI1
 banned-modules=
     flask.ext = use flask_
     builtins = don't use
     typing.Text = use str
     mock = use unittest.mock
-=======
-    # https://pypi.org/project/flake8-future-import/
-    FI1
->>>>>>> f68b20aa
 exclude=migrations/versions
--- conflicted
+++ resolved
@@ -11,11 +11,7 @@
 
 import dns
 import pytest
-<<<<<<< HEAD
-from past.builtins import basestring
-=======
-from past.builtins import long
->>>>>>> 82078f5d
+from past.builtins import basestring, long
 
 from inbox.basicauth import ValidationError
 

""" IMAPClient wrapper for the Nylas Sync Engine."""
import contextlib
import imaplib
import re
import time
from builtins import map, object, range, str

import imapclient

# Prevent "got more than 1000000 bytes" errors for servers that send more data.
imaplib._MAXLINE = 10000000

# Even though RFC 2060 says that the date component must have two characters
# (either two digits or space+digit), it seems that some IMAP servers only
# return one digit. Fun times.
imaplib.InternalDate = re.compile(
    r'.*INTERNALDATE "'
    r"(?P<day>[ 0123]?[0-9])-"  # insert that `?` to make first digit optional
    r"(?P<mon>[A-Z][a-z][a-z])-"
    r"(?P<year>[0-9][0-9][0-9][0-9])"
    r" (?P<hour>[0-9][0-9]):"
    r"(?P<min>[0-9][0-9]):"
    r"(?P<sec>[0-9][0-9])"
    r" (?P<zonen>[-+])(?P<zoneh>[0-9][0-9])(?P<zonem>[0-9][0-9])"
    r'"'
)

import functools
import threading
from collections import defaultdict, namedtuple
from email.parser import HeaderParser

import gevent
from backports import ssl
from gevent import socket
from gevent.lock import BoundedSemaphore
from gevent.queue import Queue
from sqlalchemy.orm import joinedload

from inbox.basicauth import GmailSettingError
from inbox.folder_edge_cases import localized_folder_names
from inbox.logging import get_logger
from inbox.models import Account
from inbox.models.backends.generic import GenericAccount
from inbox.models.backends.gmail import GmailAccount
from inbox.models.backends.imap import ImapAccount
from inbox.models.backends.outlook import OutlookAccount
from inbox.models.session import session_scope
from inbox.util.concurrency import retry
from inbox.util.itert import chunk
from inbox.util.misc import or_none

log = get_logger()

__all__ = ["CrispinClient", "GmailCrispinClient"]


# Unify flags API across IMAP and Gmail
Flags = namedtuple("Flags", "flags modseq")
# Flags includes labels on Gmail because Gmail doesn't use \Draft.
GmailFlags = namedtuple("GmailFlags", "flags labels modseq")
GMetadata = namedtuple("GMetadata", "g_msgid g_thrid size")
RawMessage = namedtuple(
    "RawImapMessage", "uid internaldate flags body g_thrid g_msgid g_labels"
)
RawFolder = namedtuple("RawFolder", "display_name role")

# Lazily-initialized map of account ids to lock objects.
# This prevents multiple greenlets from concurrently creating duplicate
# connection pools for a given account.
_lock_map = defaultdict(threading.Lock)

# Exception classes which indicate the network connection to the IMAP
# server is broken.
CONN_NETWORK_EXC_CLASSES = (socket.error, ssl.SSLError)

# Exception classes on which operations should be retried.
CONN_RETRY_EXC_CLASSES = CONN_NETWORK_EXC_CLASSES + (imaplib.IMAP4.error,)

# Exception classes on which connections should be discarded.
CONN_DISCARD_EXC_CLASSES = CONN_NETWORK_EXC_CLASSES + (
    ssl.CertificateError,
    imaplib.IMAP4.error,
)

# Exception classes which indicate the IMAP connection has become
# unusable.
CONN_UNUSABLE_EXC_CLASSES = CONN_NETWORK_EXC_CLASSES + (
    ssl.CertificateError,
    imaplib.IMAP4.abort,
)


class FolderMissingError(Exception):
    pass


class DraftDeletionException(Exception):
    pass


def _get_connection_pool(account_id, pool_size, pool_map, readonly):
    with _lock_map[account_id]:
        if account_id not in pool_map:
            pool_map[account_id] = CrispinConnectionPool(
                account_id, num_connections=pool_size, readonly=readonly
            )
        return pool_map[account_id]


def connection_pool(account_id, pool_size=None, pool_map=dict()):
    """ Per-account crispin connection pool.

    Use like this:

        with crispin.connection_pool(account_id).get() as crispin_client:
            # your code here
            pass

    Note that the returned CrispinClient could have ANY folder selected, or
    none at all! It's up to the calling code to handle folder sessions
    properly. We don't reset to a certain select state because it's slow.
    """
    # Pick the pool size based on whether the account is throttled.
    if pool_size is None:
        with session_scope(account_id) as db_session:
            account = db_session.query(Account).get(account_id)
            if account.throttled:
                pool_size = 1
            else:
                pool_size = 3
    return _get_connection_pool(account_id, pool_size, pool_map, True)


def writable_connection_pool(account_id, pool_size=1, pool_map=dict()):
    """ Per-account crispin connection pool, with *read-write* connections.

    Use like this:

        conn_pool = crispin.writable_connection_pool(account_id)
        with conn_pool.get() as crispin_client:
            # your code here
            pass
    """
    return _get_connection_pool(account_id, pool_size, pool_map, False)


class CrispinConnectionPool(object):
    """
    Connection pool for Crispin clients.

    Connections in a pool are specific to an IMAPAccount.

    Parameters
    ----------
    account_id : int
        Which IMAPAccount to open up a connection to.
    num_connections : int
        How many connections in the pool.
    readonly : bool
        Is the connection to the IMAP server read-only?
    """

    def __init__(self, account_id, num_connections, readonly):
        log.info(
            "Creating Crispin connection pool",
            account_id=account_id,
            num_connections=num_connections,
        )
        self.account_id = account_id
        self.readonly = readonly
        self._queue = Queue(num_connections, items=num_connections * [None])
        self._sem = BoundedSemaphore(num_connections)
        self._set_account_info()

    def _should_timeout_connection(self):
        # Writable pools don't need connection timeouts because
        # SyncbackBatchTasks properly scope the IMAP connection across its
        # constituent SyncbackTasks.
        return self.readonly

    def _logout(self, client):
        try:
            client.logout()
        except Exception:
            log.info("Error on IMAP logout", exc_info=True)

    @contextlib.contextmanager
    def get(self):
        """ Get a connection from the pool, or instantiate a new one if needed.
        If `num_connections` connections are already in use, block until one is
        available.
        """
        # A gevent semaphore is granted in the order that greenlets tried to
        # acquire it, so we use a semaphore here to prevent potential
        # starvation of greenlets if there is high contention for the pool.
        # The queue implementation does not have that property; having
        # greenlets simply block on self._queue.get(block=True) could cause
        # individual greenlets to block for arbitrarily long.
        self._sem.acquire()
        client = self._queue.get()
        try:
            if client is None:
                client = self._new_connection()
            yield client

            if not self._should_timeout_connection():
                self._logout(client)
                client = None
        except CONN_DISCARD_EXC_CLASSES as exc:
            # Discard the connection on socket or IMAP errors. Technically this
            # isn't always necessary, since if you got e.g. a FETCH failure you
            # could reuse the same connection. But for now it's the simplest
            # thing to do.
            log.info("IMAP connection error; discarding connection", exc_info=True)
            if client is not None and not isinstance(exc, CONN_UNUSABLE_EXC_CLASSES):
                self._logout(client)
            client = None
            raise exc
        except:
            raise
        finally:
            self._queue.put(client)
            self._sem.release()

    def _set_account_info(self):
        with session_scope(self.account_id) as db_session:
            account = db_session.query(ImapAccount).get(self.account_id)
            self.sync_state = account.sync_state
            self.provider = account.provider
            self.provider_info = account.provider_info
            self.email_address = account.email_address
            self.auth_handler = account.auth_handler
            if account.provider == "gmail":
                self.client_cls = GmailCrispinClient
            else:
                self.client_cls = CrispinClient

    def _new_raw_connection(self):
        """Returns a new, authenticated IMAPClient instance for the account."""
        from inbox.auth.google import GoogleAuthHandler
        from inbox.auth.microsoft import MicrosoftAuthHandler

        with session_scope(self.account_id) as db_session:
            if isinstance(self.auth_handler, GoogleAuthHandler):
                account = db_session.query(GmailAccount).get(self.account_id)
            elif isinstance(self.auth_handler, MicrosoftAuthHandler):
                account = db_session.query(OutlookAccount).get(self.account_id)
            else:
                account = (
                    db_session.query(GenericAccount)
                    .options(joinedload(GenericAccount.imap_secret))
                    .get(self.account_id)
                )
            db_session.expunge(account)

        return self.auth_handler.get_authenticated_imap_connection(
            account, self._should_timeout_connection()
        )

    def _new_connection(self):
        conn = self._new_raw_connection()
        return self.client_cls(
            self.account_id,
            self.provider_info,
            self.email_address,
            conn,
            readonly=self.readonly,
        )


def _exc_callback(exc):
    log.info(
        "Connection broken with error; retrying with new connection", exc_info=True
    )
    gevent.sleep(5)


retry_crispin = functools.partial(
    retry, retry_classes=CONN_RETRY_EXC_CLASSES, exc_callback=_exc_callback
)


class CrispinClient(object):
    """
    Generic IMAP client wrapper.

    Generally, crispin client calls operate on the currently selected folder.
    There are some specific calls which may change the selected folder as a
    part of their work and may leave it selected at the end of the call, since
    folder selects are expensive in IMAP. These methods are called out in
    their docstrings.

    IMAP only guarantees that folder message UIDs are valid for a "session",
    which is defined as from the time you SELECT a folder until the connection
    is closed or another folder is selected.

    Crispin clients *always* return long ints rather than strings for number
    data types, such as message UIDs, Google message IDs, and Google thread
    IDs.

    All inputs are coerced to strings before being passed off to the IMAPClient
    connection.

    You should really be interfacing with this class via a connection pool,
    see `connection_pool()`.

    Parameters
    ----------
    account_id : int
        Database id of the associated IMAPAccount.
    provider_info: dict
        Provider info from inbox/providers.py
    email_address: str
        Email address associated with the account.
    conn : IMAPClient
        Open IMAP connection (should be already authed).
    readonly : bool
        Whether or not to open IMAP connections as readonly.

    """

    def __init__(self, account_id, provider_info, email_address, conn, readonly=True):
        self.account_id = account_id
        self.provider_info = provider_info
        self.email_address = email_address
        # IMAP isn't stateless :(
        self.selected_folder = None
        self._folder_names = None
        self.conn = conn
        self.readonly = readonly

    def _fetch_folder_list(self):
        r""" NOTE: XLIST is deprecated, so we just use LIST.

        An example response with some other flags:

            * LIST (\HasNoChildren) "/" "INBOX"
            * LIST (\Noselect \HasChildren) "/" "[Gmail]"
            * LIST (\HasNoChildren \All) "/" "[Gmail]/All Mail"
            * LIST (\HasNoChildren \Drafts) "/" "[Gmail]/Drafts"
            * LIST (\HasNoChildren \Important) "/" "[Gmail]/Important"
            * LIST (\HasNoChildren \Sent) "/" "[Gmail]/Sent Mail"
            * LIST (\HasNoChildren \Junk) "/" "[Gmail]/Spam"
            * LIST (\HasNoChildren \Flagged) "/" "[Gmail]/Starred"
            * LIST (\HasNoChildren \Trash) "/" "[Gmail]/Trash"

        IMAPClient parses this response into a list of
        (flags, delimiter, name) tuples.
        """
        return self.conn.list_folders()

    def select_folder_if_necessary(self, folder, uidvalidity_cb):
        """ Selects a given folder if it isn't already the currently selected
        folder.

        Makes sure to set the 'selected_folder' attribute to a
        (folder_name, select_info) pair.

        Selecting a folder indicates the start of an IMAP session.  IMAP UIDs
        are only guaranteed valid for sessions, so the caller must provide a
        callback that checks UID validity.

        If the folder is already the currently selected folder then we don't
        reselect the folder which in turn won't initiate a new session, so if
        you care about having a non-stale value for HIGHESTMODSEQ then don't
        use this function.
        """
        if self.selected_folder is None or folder != self.selected_folder[0]:
            return self.select_folder(folder, uidvalidity_cb)
        return uidvalidity_cb(self.account_id, folder, self.selected_folder[1])

    def select_folder(self, folder, uidvalidity_cb):
        """ Selects a given folder.

        Makes sure to set the 'selected_folder' attribute to a
        (folder_name, select_info) pair.

        Selecting a folder indicates the start of an IMAP session.  IMAP UIDs
        are only guaranteed valid for sessions, so the caller must provide a
        callback that checks UID validity.

        Starts a new session even if `folder` is already selected, since
        this does things like e.g. makes sure we're not getting
        cached/out-of-date values for HIGHESTMODSEQ from the IMAP server.
        """
        try:
            select_info = self.conn.select_folder(folder, readonly=self.readonly)
        except imapclient.IMAPClient.Error as e:
            # Specifically point out folders that come back as missing by
            # checking for Yahoo / Gmail / Outlook (Hotmail) specific errors:
            # TODO: match with FolderSyncEngine.get_new_uids
            if (
                "[NONEXISTENT] Unknown Mailbox:" in e.args[0]
                or "does not exist" in e.args[0]
                or "doesn't exist" in e.args[0]
            ):
                raise FolderMissingError(folder)

            if "Access denied" in e.message:
                # TODO: This is not the best exception name, but it does the
                # expected thing here: We stop syncing the folder (but would
                # attempt selecting the folder again later).
                raise FolderMissingError(folder)

            # We can't assume that all errors here are caused by the folder
            # being deleted, as other connection errors could occur - but we
            # want to make sure we keep track of different providers'
            # "nonexistent" messages, so log this event.
            log.error("IMAPClient error selecting folder. May be deleted", error=str(e))
            raise

        select_info["UIDVALIDITY"] = int(select_info["UIDVALIDITY"])
        self.selected_folder = (folder, select_info)
        # Don't propagate cached information from previous session
        self._folder_names = None
        return uidvalidity_cb(self.account_id, folder, select_info)

    @property
    def selected_folder_name(self):
        return or_none(self.selected_folder, lambda f: f[0])

    @property
    def selected_folder_info(self):
        return or_none(self.selected_folder, lambda f: f[1])

    @property
    def selected_uidvalidity(self):
        return or_none(self.selected_folder_info, lambda i: i["UIDVALIDITY"])

    @property
    def selected_uidnext(self):
        return or_none(self.selected_folder_info, lambda i: i.get("UIDNEXT"))

    @property
    def folder_separator(self):
        # We use the list command because it works for most accounts.
        folders_list = self.conn.list_folders()

        if len(folders_list) == 0:
            return "."

        return folders_list[0][1]

    @property
    def folder_prefix(self):
        # Unfortunately, some servers don't support the NAMESPACE command.
        # In this case, assume that there's no folder prefix.
        if self.conn.has_capability("NAMESPACE"):
            folder_prefix, folder_separator = self.conn.namespace()[0][0]
            return folder_prefix
        else:
            return ""

    def sync_folders(self):
        """
        List of folders to sync, in order of sync priority. Currently, that
        simply means inbox folder first.

        In generic IMAP, the 'INBOX' folder is required.

        Returns
        -------
        list
            Folders to sync (as strings).

        """
        to_sync = []
        have_folders = self.folder_names()

        assert (
            "inbox" in have_folders
        ), "Missing required 'inbox' folder for account_id: {}".format(self.account_id)

        # Sync inbox folder first, then sent, then others.
        to_sync = have_folders["inbox"]
        to_sync.extend(have_folders.get("sent", []))
        for role, folder_names in list(have_folders.items()):
            if role == "inbox" or role == "sent":
                continue
            to_sync.extend(folder_names)

        return to_sync

    def folder_names(self, force_resync=False):
        """
        Return the folder names for the account as a mapping from
        recognized role: list of folder names,
        for example: 'sent': ['Sent Items', 'Sent'].

        The list of recognized folder roles is in:
        inbox/models/constants.py

        Folders that do not belong to a recognized role are mapped to
        None, for example: None: ['MyFolder', 'OtherFolder'].

        The mapping is also cached in self._folder_names

        Parameters:
        -----------
        force_resync: boolean
            Return the cached mapping or return a refreshed mapping
            (after refetching from the remote).

        """
        if force_resync or self._folder_names is None:
            self._folder_names = defaultdict(list)

            raw_folders = self.folders()
            for f in raw_folders:
                self._folder_names[f.role].append(f.display_name)

        return self._folder_names

    def folders(self):
        """
        Fetch the list of folders for the account from the remote, return as a
        list of RawFolder objects.

        NOTE:
        Always fetches the list of folders from the remote.

        """
        raw_folders = []

        # Folders that provide basic functionality of email
        system_role_names = ["inbox", "sent", "trash", "spam"]

        folders = self._fetch_folder_list()
        for flags, delimiter, name in folders:
            if (
                u"\\Noselect" in flags
                or u"\\NoSelect" in flags
                or u"\\NonExistent" in flags
            ):
                # Special folders that can't contain messages
                continue

            raw_folder = self._process_folder(name, flags)
            raw_folders.append(raw_folder)

        # Check to see if we have to guess the roles for any system role
        missing_roles = self._get_missing_roles(raw_folders, system_role_names)
        guessed_roles = [
            self._guess_role(folder.display_name) for folder in raw_folders
        ]

        for role in missing_roles:
            if guessed_roles.count(role) == 1:
                guess_index = guessed_roles.index(role)
                raw_folders[guess_index] = RawFolder(
                    display_name=raw_folders[guess_index].display_name, role=role
                )

        return raw_folders

    def _get_missing_roles(self, folders, roles):
        """
        Given a list of folders, and a list of roles, returns a list
        a list of roles that did not appear in the list of folders

        Parameters:
            folders: List of RawFolder objects
        roles: list of role strings

        Returns:
            a list of roles that did not appear as a role in folders
        """

        assert len(folders) > 0
        assert len(roles) > 0

        missing_roles = {role: "" for role in roles}
        for folder in folders:
            # if role is in missing_roles, then we lied about it being missing
            if folder.role in missing_roles:
                del missing_roles[folder.role]

        return list(missing_roles.keys())

    def _guess_role(self, folder):
        """
        Given a folder, guess the system role that corresponds to that folder

        Parameters:
            folder: string representing the folder in question

        Returns:
            string representing role that most likely correpsonds to folder
        """
        # localized_folder_names is an external map of folders we have seen
        # in the wild with implicit roles that we were unable to determine
        # because they had missing flags. We've manually gone through the
        # folders and assigned them roles. When we find a folder we weren't
        # able to assign a role, we add it to that map
        for role in localized_folder_names:
            if folder in localized_folder_names[role]:
                return role

    def _process_folder(self, display_name, flags):
        """
        Determine the role for the remote folder from its `name` and `flags`.

        Returns
        -------
            RawFolder representing the folder

        """
        # TODO[[k]: Important/ Starred for generic IMAP?

        # Different providers have different names for folders, here
        # we have a default map for common name mapping, additional
        # mappings can be provided via the provider configuration file
        default_folder_map = {
            "inbox": "inbox",
            "drafts": "drafts",
            "draft": "drafts",
            u"entw\xfcrfe": "drafts",
            "junk": "spam",
            "spam": "spam",
            "archive": "archive",
            "sent": "sent",
            "sent items": "sent",
            "trash": "trash",
        }

        # Additionally we provide a custom mapping for providers that
        # don't fit into the defaults.
        folder_map = self.provider_info.get("folder_map", {})

        # Some providers also provide flags to determine common folders
        # Here we read these flags and apply the mapping
        flag_map = {
            "\\Trash": "trash",
            "\\Sent": "sent",
            "\\Drafts": "drafts",
            "\\Junk": "spam",
            "\\Inbox": "inbox",
            "\\Spam": "spam",
        }

        role = default_folder_map.get(display_name.lower())

        if not role:
            role = folder_map.get(display_name)

        if not role:
            for flag in flags:
                if flag in flag_map:
                    role = flag_map[flag]
                    break

        return RawFolder(display_name=display_name, role=role)

    def create_folder(self, name):
        self.conn.create_folder(name)

    def condstore_supported(self):
        # Technically QRESYNC implies CONDSTORE, although this is unlikely to
        # matter in practice.
        capabilities = self.conn.capabilities()
        return "CONDSTORE" in capabilities or "QRESYNC" in capabilities

    def idle_supported(self):
        return "IDLE" in self.conn.capabilities()

    def search_uids(self, criteria):
        """
        Find UIDs in this folder matching the criteria. See
        http://tools.ietf.org/html/rfc3501.html#section-6.4.4 for valid
        criteria.

        """
        return sorted([int(uid) for uid in self.conn.search(criteria)])

    def all_uids(self):
        """ Fetch all UIDs associated with the currently selected folder.

        Returns
        -------
        list
            UIDs as integers sorted in ascending order.
        """
        # Note that this list may include items which have been marked for
        # deletion with the \Deleted flag, but not yet actually removed via
        # an EXPUNGE command. I choose to include them here since most clients
        # will still display them (sometimes with a strikethrough). If showing
        # these is a problem, we can either switch back to searching for
        # 'UNDELETED' or doing a fetch for ['UID', 'FLAGS'] and filtering.

        try:
            t = time.time()
            fetch_result = self.conn.search(["ALL"])
        except imaplib.IMAP4.error as e:
            if e.message.find("UID SEARCH wrong arguments passed") >= 0:
                # Search query must not have parentheses for Mail2World servers
                log.debug(
                    "Getting UIDs failed when using 'UID SEARCH "
                    "(ALL)'. Switching to alternative 'UID SEARCH "
                    "ALL",
                    exception=e,
                )
                t = time.time()
                fetch_result = self.conn._search(["ALL"], None)
            elif e.message.find("UID SEARCH failed: Internal error") >= 0:
                # Oracle Beehive fails for some folders
                log.debug(
                    "Getting UIDs failed when using 'UID SEARCH "
                    "ALL'. Switching to alternative 'UID SEARCH "
                    "1:*",
                    exception=e,
                )
                t = time.time()
                fetch_result = self.conn.search(["1:*"])
            else:
                raise

        elapsed = time.time() - t
        log.debug(
            "Requested all UIDs", search_time=elapsed, total_uids=len(fetch_result)
        )
        return sorted([int(uid) for uid in fetch_result])

    def uids(self, uids):
        uid_set = set(uids)
        messages = []
        raw_messages = {}

        for uid in uid_set:
            try:
                # Microsoft IMAP server returns a bunch of crap which could
                # corrupt other UID data. Also we don't always get a message
                # back at the first try.
                for n in range(3):
                    result = self.conn.fetch(
                        uid, ["BODY.PEEK[]", "INTERNALDATE", "FLAGS"]
                    )
                    if uid in result:
                        raw_messages[uid] = result[uid]
                        break
            except imapclient.IMAPClient.Error as e:
                if (
                    "[UNAVAILABLE] UID FETCH Server error " "while fetching messages"
                ) in str(e):
                    log.info(
                        "Got an exception while requesting an UID",
                        uid=uid,
                        error=e,
                        logstash_tag="imap_download_exception",
                    )
                    continue
                else:
                    log.info(
                        ("Got an unhandled exception while " "requesting an UID"),
                        uid=uid,
                        error=e,
                        logstash_tag="imap_download_exception",
                    )
                    raise

        for uid in sorted(iter(raw_messages.keys()), key=int):
            # Skip handling unsolicited FETCH responses
            if uid not in uid_set:
                continue
            msg = raw_messages[uid]
            if list(msg.keys()) == ["SEQ"]:
                log.error("No data returned for UID, skipping", uid=uid)
                continue

            messages.append(
                RawMessage(
                    uid=int(uid),
                    internaldate=msg["INTERNALDATE"],
                    flags=msg["FLAGS"],
                    body=msg["BODY[]"],
                    # TODO: use data structure that isn't
                    # Gmail-specific
                    g_thrid=None,
                    g_msgid=None,
                    g_labels=None,
                )
            )
        return messages

    def flags(self, uids):
        if len(uids) > 100:
            # Some backends abort the connection if you give them a really
            # long sequence set of individual UIDs, so instead fetch flags for
            # all UIDs greater than or equal to min(uids).
            seqset = "{}:*".format(min(uids))
        else:
            seqset = uids
        data = self.conn.fetch(seqset, ["FLAGS"])
        uid_set = set(uids)
        return {
            uid: Flags(ret["FLAGS"], None)
            for uid, ret in list(data.items())
            if uid in uid_set
        }

    def delete_uids(self, uids):
        uids = [str(u) for u in uids]
        self.conn.delete_messages(uids, silent=True)
        self.conn.expunge()

    def set_starred(self, uids, starred):
        if starred:
            self.conn.add_flags(uids, ["\\Flagged"], silent=True)
        else:
            self.conn.remove_flags(uids, ["\\Flagged"], silent=True)

    def set_unread(self, uids, unread):
        uids = [str(u) for u in uids]
        if unread:
            self.conn.remove_flags(uids, ["\\Seen"], silent=True)
        else:
            self.conn.add_flags(uids, ["\\Seen"], silent=True)

    def save_draft(self, message, date=None):
        assert (
            self.selected_folder_name in self.folder_names()["drafts"]
        ), "Must select a drafts folder first ({0})".format(self.selected_folder_name)

        self.conn.append(
            self.selected_folder_name, message, ["\\Draft", "\\Seen"], date
        )

    def create_message(self, message, date=None):
        """
        Create a message on the server. Only used to fix server-side bugs,
        like iCloud not saving Sent messages.

        """
        assert (
            self.selected_folder_name in self.folder_names()["sent"]
        ), "Must select sent folder first ({0})".format(self.selected_folder_name)

        return self.conn.append(self.selected_folder_name, message, ["\\Seen"], date)

    def fetch_headers(self, uids):
        """
        Fetch headers for the given uids. Chunked because certain providers
        fail with 'Command line too large' if you feed them too many uids at
        once.

        """
        headers = {}
        for uid_chunk in chunk(uids, 100):
            headers.update(self.conn.fetch(uid_chunk, ["BODY.PEEK[HEADER]"]))
        return headers

    def find_by_header(self, header_name, header_value):
        """Find all uids in the selected folder with the given header value."""
        all_uids = self.all_uids()
        # It would be nice to just search by header too, but some backends
        # don't support that, at least not if you want to search by X-INBOX-ID
        # header. So fetch the header for each draft and see if we
        # can find one that matches.
        # TODO(emfree): are there other ways we can narrow the result set a
        # priori (by subject or date, etc.)
        matching_draft_headers = self.fetch_headers(all_uids)
        results = []
        for uid, response in matching_draft_headers.items():
            headers = response["BODY[HEADER]"]
            parser = HeaderParser()
            header = parser.parsestr(headers).get(header_name)
            if header == header_value:
                results.append(uid)

        return results

    def delete_sent_message(self, message_id_header, delete_multiple=False):
        """
        Delete a message in the sent folder, as identified by the Message-Id
        header. We first delete the message from the Sent folder, and then
        also delete it from the Trash folder if necessary.

        Leaves the Trash folder selected at the end of the method.

        """
        log.info("Trying to delete sent message", message_id_header=message_id_header)
        sent_folder_name = self.folder_names()["sent"][0]
        self.conn.select_folder(sent_folder_name)
        msg_deleted = self._delete_message(message_id_header, delete_multiple)
        if msg_deleted:
            trash_folder_name = self.folder_names()["trash"][0]
            self.conn.select_folder(trash_folder_name)
            self._delete_message(message_id_header, delete_multiple)
        return msg_deleted

    def delete_draft(self, message_id_header):
        """
        Delete a draft, as identified by its Message-Id header. We first delete
        the message from the Drafts folder,
        and then also delete it from the Trash folder if necessary.

        Leaves the Trash folder selected at the end of the method.

        """
        drafts_folder_name = self.folder_names()["drafts"][0]
        log.info(
            "Trying to delete draft",
            message_id_header=message_id_header,
            folder=drafts_folder_name,
        )
        self.conn.select_folder(drafts_folder_name)
        draft_deleted = self._delete_message(message_id_header)
        if draft_deleted:
            trash_folder_name = self.folder_names()["trash"][0]
            self.conn.select_folder(trash_folder_name)
            self._delete_message(message_id_header)
        return draft_deleted

    def _delete_message(self, message_id_header, delete_multiple=False):
        """
        Delete a message from the selected folder, using the Message-Id header
        to locate it. Does nothing if no matching messages are found, or if
        more than one matching message is found.

        """
        matching_uids = self.find_by_header("Message-Id", message_id_header)
        if not matching_uids:
            log.error(
                "No remote messages found to delete",
                message_id_header=message_id_header,
            )
            return False
        if len(matching_uids) > 1 and not delete_multiple:
            log.error(
                "Multiple remote messages found to delete",
                message_id_header=message_id_header,
                uids=matching_uids,
            )
            return False
        self.conn.delete_messages(matching_uids, silent=True)
        self.conn.expunge()
        return True

    def logout(self):
        self.conn.logout()

    def idle(self, timeout):
        """Idle for up to `timeout` seconds. Make sure we take the connection
        back out of idle mode so that we can reuse this connection in another
        context."""
        self.conn.idle()
        try:
            r = self.conn.idle_check(timeout)
        except:
            self.conn.idle_done()
            raise
        self.conn.idle_done()
        return r

    def condstore_changed_flags(self, modseq):
        data = self.conn.fetch(
            "1:*", ["FLAGS"], modifiers=["CHANGEDSINCE {}".format(modseq)]
        )
        return {
            uid: Flags(ret["FLAGS"], ret["MODSEQ"][0] if "MODSEQ" in ret else None)
            for uid, ret in list(data.items())
        }


class GmailCrispinClient(CrispinClient):
    PROVIDER = "gmail"

    def sync_folders(self):
        """
        Gmail-specific list of folders to sync.

        In Gmail, every message is in `All Mail`, with the exception of
        messages in the Trash and Spam folders. So we only sync the `All Mail`,
        Trash and Spam folders.

        Returns
        -------
        list
            Folders to sync (as strings).

        """
        present_folders = self.folder_names()

        if "all" not in present_folders:
            raise GmailSettingError(
                "Account {} is missing the 'All Mail' folder. This is "
                "probably due to 'Show in IMAP' being disabled. "
                "See https://support.nylas.com/hc/en-us/articles/217562277 "
                "for more details.".format(self.email_address)
            )

        # If the account has Trash, Spam folders, sync those too.
        to_sync = []
        for folder in ["all", "trash", "spam"]:
            if folder in present_folders:
                to_sync.append(present_folders[folder][0])
        return to_sync

    def flags(self, uids):
        """
        Gmail-specific flags.

        Returns
        -------
        dict
            Mapping of `uid` : GmailFlags.

        """
        data = self.conn.fetch(uids, ["FLAGS", "X-GM-LABELS"])
        uid_set = set(uids)
        return {
            uid: GmailFlags(
                ret["FLAGS"],
                self._decode_labels(ret["X-GM-LABELS"]),
                ret["MODSEQ"][0] if "MODSEQ" in ret else None,
            )
            for uid, ret in list(data.items())
            if uid in uid_set
        }

    def condstore_changed_flags(self, modseq):
        data = self.conn.fetch(
            "1:*",
            ["FLAGS", "X-GM-LABELS"],
            modifiers=["CHANGEDSINCE {}".format(modseq)],
        )
        results = {}
        for uid, ret in list(data.items()):
            if "FLAGS" not in ret or "X-GM-LABELS" not in ret:
                # We might have gotten an unsolicited fetch response that
                # doesn't have all the data we asked for -- if so, explicitly
                # fetch flags and labels for that UID.
                log.info(
                    "Got incomplete response in flags fetch", uid=uid, ret=str(ret)
                )
                data_for_uid = self.conn.fetch(uid, ["FLAGS", "X-GM-LABELS"])
                if not data_for_uid:
                    continue
                ret = data_for_uid[uid]
            results[uid] = GmailFlags(
                ret["FLAGS"], self._decode_labels(ret["X-GM-LABELS"]), ret["MODSEQ"][0]
            )
        return results

    def g_msgids(self, uids):
        """
        X-GM-MSGIDs for the given UIDs.

        Returns
        -------
        dict
            Mapping of `uid` (long) : `g_msgid` (long)

        """
        data = self.conn.fetch(uids, ["X-GM-MSGID"])
        uid_set = set(uids)
        return {
            uid: ret["X-GM-MSGID"] for uid, ret in list(data.items()) if uid in uid_set
        }

    def g_msgid_to_uids(self, g_msgid):
        """
        Find all message UIDs in the selected folder with X-GM-MSGID equal to
        g_msgid.

        Returns
        -------
        list
        """
        uids = [int(uid) for uid in self.conn.search(["X-GM-MSGID", g_msgid])]
        # UIDs ascend over time; return in order most-recent first
        return sorted(uids, reverse=True)

    def folder_names(self, force_resync=False):
        """
        Return the folder names ( == label names for Gmail) for the account
        as a mapping from recognized role: list of folder names in the
        role, for example: 'sent': ['Sent Items', 'Sent'].

        The list of recognized categories is in:
        inbox/models/constants.py

        Folders that do not belong to a recognized role are mapped to None, for
        example: None: ['MyFolder', 'OtherFolder'].

        The mapping is also cached in self._folder_names

        Parameters:
        -----------
        force_resync: boolean
            Return the cached mapping or return a refreshed mapping
            (after refetching from the remote).

        """
        if force_resync or self._folder_names is None:
            self._folder_names = defaultdict(list)

            raw_folders = self.folders()
            for f in raw_folders:
                self._folder_names[f.role].append(f.display_name)

        return self._folder_names

    def _process_folder(self, display_name, flags):
        """
        Determine the canonical_name for the remote folder from its `name` and
        `flags`.

        Returns
        -------
            RawFolder representing the folder

        """
        flag_map = {
            "\\Drafts": "drafts",
            "\\Important": "important",
            "\\Sent": "sent",
            "\\Junk": "spam",
            "\\Flagged": "starred",
            "\\Trash": "trash",
        }

        role = None
        if "\\All" in flags:
            role = "all"
        elif display_name.lower() == "inbox":
            # Special-case the display name here. In Gmail, the inbox
            # folder shows up in the folder list as 'INBOX', and in sync as
            # the label '\\Inbox'. We're just always going to give it the
            # display name 'Inbox'.
            role = "inbox"
            display_name = "Inbox"
        else:
            for flag in flags:
                if flag in flag_map:
                    role = flag_map[flag]
                    break

        return RawFolder(display_name=display_name, role=role)

    def uids(self, uids):
        raw_messages = self.conn.fetch(
            uids,
            [
                "BODY.PEEK[]",
                "INTERNALDATE",
                "FLAGS",
                "X-GM-THRID",
                "X-GM-MSGID",
                "X-GM-LABELS",
            ],
        )

        messages = []
        uid_set = set(uids)
        for uid in sorted(iter(raw_messages.keys()), key=int):
            # Skip handling unsolicited FETCH responses
            if uid not in uid_set:
                continue
            msg = raw_messages[uid]
            messages.append(
                RawMessage(
                    uid=int(uid),
                    internaldate=msg["INTERNALDATE"],
                    flags=msg["FLAGS"],
                    body=msg["BODY[]"],
                    g_thrid=int(msg["X-GM-THRID"]),
                    g_msgid=int(msg["X-GM-MSGID"]),
                    g_labels=self._decode_labels(msg["X-GM-LABELS"]),
                )
            )
        return messages

    def g_metadata(self, uids):
        """
        Download Gmail MSGIDs, THRIDs, and message sizes for the given uids.

        Parameters
        ----------
        uids : list
            UIDs to fetch data for. Must be from the selected folder.

        Returns
        -------
        dict
            uid: GMetadata(msgid, thrid, size)
        """
        # Super long sets of uids may fail with BAD ['Could not parse command']
        # In that case, just fetch metadata for /all/ uids.
        seqset = uids if len(uids) < 1e6 else "1:*"
        data = self.conn.fetch(seqset, ["X-GM-MSGID", "X-GM-THRID", "RFC822.SIZE"])
        uid_set = set(uids)
        return {
            uid: GMetadata(ret["X-GM-MSGID"], ret["X-GM-THRID"], ret["RFC822.SIZE"])
            for uid, ret in list(data.items())
            if uid in uid_set
        }

    def expand_thread(self, g_thrid):
        """
        Find all message UIDs in the selected folder with X-GM-THRID equal to
        g_thrid.

        Returns
        -------
        list
        """
        uids = [int(uid) for uid in self.conn.search(["X-GM-THRID", g_thrid])]
        # UIDs ascend over time; return in order most-recent first
        return sorted(uids, reverse=True)

    def find_by_header(self, header_name, header_value):
        return self.conn.search(["HEADER", header_name, header_value])

    def _decode_labels(self, labels):
<<<<<<< HEAD
        return list(map(imapclient.imap_utf7.decode, labels))
=======
        return [imapclient.imap_utf7.decode(label) for label in labels]
>>>>>>> 69481085

    def delete_draft(self, message_id_header):
        """
        Delete a message in the drafts folder, as identified by the Message-Id
        header. This overrides the parent class's method because gmail has
        weird delete semantics: to delete a message from a "folder" (actually a
        label) besides Trash or Spam, you must copy it to the trash. Issuing a
        delete command will only remove the label. So here we first copy the
        message from the draft folder to Trash, and then also delete it from the
        Trash folder to permanently delete it.

        Leaves the Trash folder selected at the end of the method.
        """

        log.info("Trying to delete gmail draft", message_id_header=message_id_header)
        drafts_folder_name = self.folder_names()["drafts"][0]
        trash_folder_name = self.folder_names()["trash"][0]
        sent_folder_name = self.folder_names()["sent"][0]

        # There's a race condition in how Gmail reconciles sent messages
        # which sometimes causes us to delete both the sent and draft
        # (because for a brief moment in time they're the same message).
        # To work around this, we use x-gm-msgid and check that the
        # sent message and the draft have been reconciled to different
        # values.

        # First find the message in the sent folder
        self.conn.select_folder(sent_folder_name)
        matching_uids = self.find_by_header("Message-Id", message_id_header)

        if len(matching_uids) == 0:
            raise DraftDeletionException("Couldn't find sent message in sent folder.")

        sent_gm_msgids = self.g_msgids(matching_uids)
        if len(sent_gm_msgids) != 1:
            raise DraftDeletionException("Only one message should have this msgid")

        # Then find the draft in the draft folder
        self.conn.select_folder(drafts_folder_name)
        matching_uids = self.find_by_header("Message-Id", message_id_header)
        if not matching_uids:
            return False

        # Make sure to remove the \\Draft flags so that Gmail removes it from
        # the draft folder.
        self.conn.remove_flags(matching_uids, ["\\Draft"])
        self.conn.remove_gmail_labels(matching_uids, ["\\Draft"])

        gm_msgids = self.g_msgids(matching_uids)
        for msgid in list(gm_msgids.values()):
            if msgid == list(sent_gm_msgids.values())[0]:
                raise DraftDeletionException(
                    "Send and draft should have been reconciled as "
                    "different messages."
                )

        self.conn.copy(matching_uids, trash_folder_name)
        self.conn.select_folder(trash_folder_name)

        for msgid in list(gm_msgids.values()):
            uids = self.g_msgid_to_uids(msgid)
            self.conn.delete_messages(uids, silent=True)

        self.conn.expunge()
        return True

    def delete_sent_message(self, message_id_header, delete_multiple=False):
        """
        Delete a message in the sent folder, as identified by the Message-Id
        header. This overrides the parent class's method because gmail has
        weird delete semantics: to delete a message from a "folder" (actually a
        label) besides Trash or Spam, you must copy it to the trash. Issuing a
        delete command will only remove the label. So here we first copy the
        message from the Sent folder to Trash, and then also delete it from the
        Trash folder to permanently delete it.

        Leaves the Trash folder selected at the end of the method.

        """
        log.info("Trying to delete sent message", message_id_header=message_id_header)
        sent_folder_name = self.folder_names()["sent"][0]
        trash_folder_name = self.folder_names()["trash"][0]
        # First find the message in Sent
        self.conn.select_folder(sent_folder_name)
        matching_uids = self.find_by_header("Message-Id", message_id_header)
        if not matching_uids:
            return False

        # To delete, first copy the message to trash (sufficient to move from
        # gmail's All Mail folder to Trash folder)
        self.conn.copy(matching_uids, trash_folder_name)

        # Next, select delete the message from trash (in the normal way) to
        # permanently delete it.
        self.conn.select_folder(trash_folder_name)
        self._delete_message(message_id_header, delete_multiple)
        return True<|MERGE_RESOLUTION|>--- conflicted
+++ resolved
@@ -1213,11 +1213,7 @@
         return self.conn.search(["HEADER", header_name, header_value])
 
     def _decode_labels(self, labels):
-<<<<<<< HEAD
-        return list(map(imapclient.imap_utf7.decode, labels))
-=======
         return [imapclient.imap_utf7.decode(label) for label in labels]
->>>>>>> 69481085
 
     def delete_draft(self, message_id_header):
         """

from __future__ import absolute_import

import sys

from flask import Flask, g, jsonify, make_response, request
from flask_restful import reqparse
from sqlalchemy.orm.exc import NoResultFound
from werkzeug.exceptions import HTTPException, default_exceptions

from inbox.api.err import APIException, InputError, NotFoundError
from inbox.api.kellogs import APIEncoder
from inbox.api.validation import (
    ValidatableArgument,
    bounded_str,
    limit,
    strict_parse_args,
    valid_public_id,
)
from inbox.auth.generic import GenericAccountData, GenericAuthHandler
from inbox.auth.google import GoogleAccountData, GoogleAuthHandler
from inbox.auth.microsoft import MicrosoftAccountData, MicrosoftAuthHandler
from inbox.logging import get_logger
from inbox.models import Account, Namespace
from inbox.models.backends.generic import GenericAccount
from inbox.models.backends.gmail import GOOGLE_EMAIL_SCOPE, GmailAccount
from inbox.models.backends.outlook import OutlookAccount
from inbox.models.secret import SecretType
from inbox.models.session import global_session_scope
from inbox.util.logging_helper import reconfigure_logging
from inbox.webhooks.gpush_notifications import app as webhooks_api

from .metrics_api import app as metrics_api
from .ns_api import DEFAULT_LIMIT, app as ns_api

app = Flask(__name__)
<<<<<<< HEAD
if (3, 6) <= sys.version_info < (3, 7):
    app.config["JSON_SORT_KEYS"] = False
=======
app.config["JSON_SORT_KEYS"] = False
>>>>>>> 0ec036f7
# Handle both /endpoint and /endpoint/ without redirecting.
# Note that we need to set this *before* registering the blueprint.
app.url_map.strict_slashes = False

reconfigure_logging()


@app.errorhandler(APIException)
def handle_input_error(error):
    response = jsonify(message=error.message, type="invalid_request_error")
    response.status_code = error.status_code
    return response


def default_json_error(ex):
    """ Exception -> flask JSON responder """
    logger = get_logger()
    logger.error("Uncaught error thrown by Flask/Werkzeug", exc_info=ex)
    response = jsonify(message=str(ex), type="api_error")
    response.status_code = ex.code if isinstance(ex, HTTPException) else 500
    return response


# Patch all error handlers in werkzeug
for code in default_exceptions:
    app.error_handler_spec[None][code] = default_json_error


@app.before_request
def auth():
    """ Check for account ID on all non-root URLS """
    if (
        request.path == "/"
        or request.path.startswith("/accounts")
        or request.path.startswith("/w/")
        or request.path.startswith("/metrics")
    ):
        return

    if not request.authorization or not request.authorization.username:

        AUTH_ERROR_MSG = (
            "Could not verify access credential.",
            401,
            {"WWW-Authenticate": 'Basic realm="API ' 'Access Token Required"'},
        )

        auth_header = request.headers.get("Authorization", None)

        if not auth_header:
            return make_response(AUTH_ERROR_MSG)

        parts = auth_header.split()

        if len(parts) != 2 or parts[0].lower() != "bearer" or not parts[1]:
            return make_response(AUTH_ERROR_MSG)
        namespace_public_id = parts[1]

    else:
        namespace_public_id = request.authorization.username

    with global_session_scope() as db_session:
        try:
            valid_public_id(namespace_public_id)
            namespace = (
                db_session.query(Namespace)
                .filter(Namespace.public_id == namespace_public_id)
                .one()
            )
            g.namespace_id = namespace.id
            g.account_id = namespace.account.id
        except NoResultFound:
            return make_response(
                (
                    "Could not verify access credential.",
                    401,
                    {"WWW-Authenticate": 'Basic realm="API ' 'Access Token Required"'},
                )
            )


@app.after_request
def finish(response):
    origin = request.headers.get("origin")
    if origin:  # means it's just a regular request
        response.headers["Access-Control-Allow-Origin"] = origin
        response.headers["Access-Control-Allow-Headers"] = "Authorization,Content-Type"
        response.headers[
            "Access-Control-Allow-Methods"
        ] = "GET,PUT,POST,DELETE,OPTIONS,PATCH"
        response.headers["Access-Control-Allow-Credentials"] = "true"
    return response


@app.route("/accounts/", methods=["GET"])
def ns_all():
    """ Return all namespaces """
    # We do this outside the blueprint to support the case of an empty
    # public_id.  However, this means the before_request isn't run, so we need
    # to make our own session
    with global_session_scope() as db_session:
        parser = reqparse.RequestParser(argument_class=ValidatableArgument)
        parser.add_argument("limit", default=DEFAULT_LIMIT, type=limit, location="args")
        parser.add_argument("offset", default=0, type=int, location="args")
        parser.add_argument("email_address", type=bounded_str, location="args")
        args = strict_parse_args(parser, request.args)

        query = db_session.query(Namespace)
        if args["email_address"]:
            query = query.join(Account)
            query = query.filter_by(email_address=args["email_address"])

        query = query.limit(args["limit"])
        if args["offset"]:
            query = query.offset(args["offset"])

        namespaces = query.all()
        encoder = APIEncoder()
        return encoder.jsonify(namespaces)


def _get_account_data_for_generic_account(data):
    email_address = data["email_address"]
    sync_email = data.get("sync_email", True)
    smtp_server_host = data.get("smtp_server_host", "localhost")
    smtp_server_port = data.get("smtp_server_port", 25)
    smtp_username = data.get("smtp_username", "dummy")
    smtp_password = data.get("smtp_password", "dummy")

    return GenericAccountData(
        email=email_address,
        imap_server_host=data["imap_server_host"],
        imap_server_port=data["imap_server_port"],
        imap_username=data["imap_username"],
        imap_password=data["imap_password"],
        smtp_server_host=smtp_server_host,
        smtp_server_port=smtp_server_port,
        smtp_username=smtp_username,
        smtp_password=smtp_password,
        sync_email=sync_email,
    )


def _get_account_data_for_google_account(data):
    email_address = data["email_address"]
    scopes = data.get("scopes", GOOGLE_EMAIL_SCOPE)
    client_id = data.get("client_id")

    sync_email = data.get("sync_email", True)
    sync_calendar = data.get("sync_calendar", False)
    sync_contacts = data.get("sync_contacts", False)

    refresh_token = data.get("refresh_token")
    authalligator = data.get("authalligator")

    if authalligator:
        secret_type = SecretType.AuthAlligator
        secret_value = authalligator
    elif refresh_token:
        secret_type = SecretType.Token
        secret_value = refresh_token
    else:
        raise InputError("Authentication information missing.")

    return GoogleAccountData(
        email=email_address,
        secret_type=secret_type,
        secret_value=secret_value,
        client_id=client_id,
        scope=scopes,
        sync_email=sync_email,
        sync_events=sync_calendar,
        sync_contacts=sync_contacts,
    )


def _get_account_data_for_microsoft_account(data):
    email_address = data["email_address"]
    scopes = data["scopes"]
    client_id = data.get("client_id")

    refresh_token = data.get("refresh_token")
    authalligator = data.get("authalligator")

    sync_email = data.get("sync_email", True)

    if authalligator:
        secret_type = SecretType.AuthAlligator
        secret_value = authalligator
    elif refresh_token:
        secret_type = SecretType.Token
        secret_value = refresh_token
    else:
        raise InputError("Authentication information missing.")

    return MicrosoftAccountData(
        email=email_address,
        secret_type=secret_type,
        secret_value=secret_value,
        client_id=client_id,
        scope=scopes,
        sync_email=sync_email,
    )


@app.route("/accounts/", methods=["POST"])
def create_account():
    """ Create a new account """
    data = request.get_json(force=True)

    if data["type"] == "generic":
        auth_handler = GenericAuthHandler()
        account_data = _get_account_data_for_generic_account(data)
    elif data["type"] == "gmail":
        auth_handler = GoogleAuthHandler()
        account_data = _get_account_data_for_google_account(data)
    elif data["type"] == "microsoft":
        auth_handler = MicrosoftAuthHandler()
        account_data = _get_account_data_for_microsoft_account(data)
    else:
        raise ValueError("Account type not supported.")

    with global_session_scope() as db_session:
        account = auth_handler.create_account(account_data)
        db_session.add(account)
        db_session.commit()

        encoder = APIEncoder()
        return encoder.jsonify(account.namespace)


@app.route("/accounts/<namespace_public_id>/", methods=["PUT"])
def modify_account(namespace_public_id):
    """
    Modify an existing account

    This stops syncing an account until it is explicitly resumed.
    """

    data = request.get_json(force=True)

    with global_session_scope() as db_session:
        namespace = (
            db_session.query(Namespace)
            .filter(Namespace.public_id == namespace_public_id)
            .one()
        )
        account = namespace.account

        if isinstance(account, GenericAccount):
            auth_handler = GenericAuthHandler()
            account_data = _get_account_data_for_generic_account(data)
        elif isinstance(account, GmailAccount):
            auth_handler = GoogleAuthHandler()
            account_data = _get_account_data_for_google_account(data)
        elif isinstance(account, OutlookAccount):
            auth_handler = MicrosoftAuthHandler()
            account_data = _get_account_data_for_microsoft_account(data)
        else:
            raise ValueError("Account type not supported.")

        account = auth_handler.update_account(account, account_data)
        db_session.add(account)
        db_session.commit()

        encoder = APIEncoder()
        return encoder.jsonify(account.namespace)


@app.route("/accounts/<namespace_public_id>/", methods=["DELETE"])
def delete_account(namespace_public_id):
    """ Mark an existing account for deletion. """
    try:
        with global_session_scope() as db_session:
            namespace = (
                db_session.query(Namespace)
                .filter(Namespace.public_id == namespace_public_id)
                .one()
            )
            account = namespace.account
            account.mark_for_deletion()
            db_session.commit()
    except NoResultFound:
        raise NotFoundError("Couldn't find account `{0}` ".format(namespace_public_id))

    encoder = APIEncoder()
    return encoder.jsonify({})


@app.route("/")
def home():
    return "Nylas ready.\n"


@app.route("/logout")
def logout():
    """Utility function used to force browsers to reset cached HTTP Basic Auth
    credentials"""
    return make_response(
        (
            "<meta http-equiv='refresh' content='0; url=/''>.",
            401,
            {"WWW-Authenticate": 'Basic realm="API Access Token Required"'},
        )
    )


app.register_blueprint(metrics_api)
app.register_blueprint(ns_api)
app.register_blueprint(webhooks_api)  # /w/...<|MERGE_RESOLUTION|>--- conflicted
+++ resolved
@@ -33,12 +33,7 @@
 from .ns_api import DEFAULT_LIMIT, app as ns_api
 
 app = Flask(__name__)
-<<<<<<< HEAD
-if (3, 6) <= sys.version_info < (3, 7):
-    app.config["JSON_SORT_KEYS"] = False
-=======
 app.config["JSON_SORT_KEYS"] = False
->>>>>>> 0ec036f7
 # Handle both /endpoint and /endpoint/ without redirecting.
 # Note that we need to set this *before* registering the blueprint.
 app.url_map.strict_slashes = False

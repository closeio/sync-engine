--- conflicted
+++ resolved
@@ -170,13 +170,8 @@
         property_name = line.name
         property_value = line.value
 
-<<<<<<< HEAD
-        try:
+        with contextlib.suppress(AttributeError):
             if line.ENCODING_paramlist == ["b"] or line.ENCODING_paramlist == ["B"]:
-=======
-        with contextlib.suppress(AttributeError):
-            if line.ENCODING_paramlist == [u"b"] or line.ENCODING_paramlist == [u"B"]:
->>>>>>> 0aec9d9d
                 property_value = base64.b64encode(line.value)
         if isinstance(property_value, list):
             property_value = (",").join(property_value)

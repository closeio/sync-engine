import urllib

import arrow
import pytest

from inbox.models import Calendar, Event


@pytest.fixture
def make_recurring_event(db, default_namespace):
    def _make_recurring_event(**kwargs):
        default_kwargs = {
            "namespace_id": default_namespace.id,
            "title": "recurring-weekly",
            "description": "",
            "uid": "recurapitest",
            "location": "",
            "busy": False,
            "read_only": False,
            "reminders": "",
            "recurrence": [
                "RRULE:FREQ=WEEKLY",
                "EXDATE:20150324T013000,20150331T013000Z",
            ],
            "start": arrow.get(2015, 3, 17, 1, 30, 0),
            "end": arrow.get(2015, 3, 17, 1, 45, 0),
            "all_day": False,
            "is_owner": True,
            "participants": [],
            "provider_name": "inbox",
            "raw_data": "",
            "original_start_tz": "America/Los_Angeles",
            "original_start_time": None,
            "master_event_uid": None,
            "source": "local",
        }
        if "calendar" not in kwargs:
            default_kwargs["calendar"] = (
                db.session.query(Calendar)
                .filter_by(namespace_id=default_namespace.id)
                .order_by("id")
                .first()
            )
        default_kwargs.update(kwargs)

        ev = Event(**default_kwargs)
        db.session.add(ev)
        db.session.commit()
        return ev

    return _make_recurring_event


@pytest.fixture(params=[{"all_day": True}, {"all_day": False}])
def recurring_event(request, make_recurring_event):
    params = request.param
    all_day = params.get("all_day", False)
    return make_recurring_event(all_day=all_day)

<<<<<<< HEAD
    rrule = ["RRULE:FREQ=WEEKLY", "EXDATE:20150324T013000,20150331T013000Z"]
    cal = (
        db.session.query(Calendar)
        .filter_by(namespace_id=default_namespace.id)
        .order_by("id")
        .first()
    )
    ev = Event.create(
        namespace_id=default_namespace.id,
        calendar=cal,
        title="recurring-weekly",
        description="",
        uid="recurapitest",
        location="",
        busy=False,
        read_only=False,
        reminders="",
        recurrence=rrule,
        start=arrow.get(2015, 3, 17, 1, 30, 00),
        end=arrow.get(2015, 3, 17, 1, 45, 00),
        all_day=all_day,
        is_owner=True,
        participants=[],
        provider_name="inbox",
        raw_data="",
        original_start_tz="America/Los_Angeles",
        original_start_time=None,
        master_event_uid=None,
        source="local",
    )
    db.session.add(ev)
    db.session.commit()
    return ev
=======

@pytest.fixture
def recurring_event_with_invalid_tz(make_recurring_event):
    return make_recurring_event(original_start_tz="GMT+09:00")


@pytest.fixture
def recurring_event_with_bonkers_tz(make_recurring_event):
    return make_recurring_event(original_start_tz="ThisAint/NoTimeZone")
>>>>>>> a119bf90


def test_api_expand_recurring(db, api_client, recurring_event):
    event = recurring_event

    events = api_client.get_data("/events?expand_recurring=false")
    assert len(events) == 1
    # Make sure the recurrence info is on the recurring event
    for e in events:
        if e["title"] == "recurring-weekly":
            assert e.get("recurrence") is not None

    thirty_weeks = event.start.replace(weeks=+30).isoformat()
    starts_after = event.start.replace(days=-1).isoformat()
    recur = "expand_recurring=true&starts_after={}&ends_before={}".format(
        urllib.quote_plus(starts_after), urllib.quote_plus(thirty_weeks)
    )
    all_events = api_client.get_data("/events?" + recur)

    if not event.all_day:
        assert len(all_events) == 28

        # the ordering should be correct
        prev = all_events[0]["when"]["start_time"]
        for e in all_events[1:]:
            assert e["when"]["start_time"] > prev
            prev = e["when"]["start_time"]

            # Check that the parent event recurring id is included
            # too.
            assert e["calendar_id"] == recurring_event.calendar.public_id

        events = api_client.get_data("/events?" + recur + "&view=count")
        assert events.get("count") == 28
    else:
        # Since an all-day event starts at 00:00 we're returning one
        # more event.
        assert len(all_events) == 29
        # the ordering should be correct
        prev = all_events[0]["when"]["date"]
        for e in all_events[1:]:
            assert e["when"]["date"] > prev
            prev = e["when"]["date"]

            # Check that the parent event recurring id is included
            # too.
            assert e["calendar_id"] == recurring_event.calendar.public_id

        events = api_client.get_data("/events?" + recur + "&view=count")
        assert events.get("count") == 29

    events = api_client.get_data("/events?" + recur + "&limit=5")
    assert len(events) == 5

    events = api_client.get_data("/events?" + recur + "&offset=5")
    assert events[0]["id"] == all_events[5]["id"]


def urlsafe(dt):
    return urllib.quote_plus(dt.isoformat())


def test_api_expand_recurring_before_after(db, api_client, recurring_event):
    event = recurring_event
    starts_after = event.start.replace(weeks=+15)
    ends_before = starts_after.replace(days=+1)

    recur = "expand_recurring=true&starts_after={}&ends_before={}".format(
        urlsafe(starts_after), urlsafe(ends_before)
    )
    all_events = api_client.get_data("/events?" + recur)
    assert len(all_events) == 1

    recur = "expand_recurring=true&starts_after={}&starts_before={}".format(
        urlsafe(starts_after), urlsafe(ends_before)
    )
    all_events = api_client.get_data("/events?" + recur)
    assert len(all_events) == 1

    recur = "expand_recurring=true&ends_after={}&starts_before={}".format(
        urlsafe(starts_after), urlsafe(ends_before)
    )
    all_events = api_client.get_data("/events?" + recur)
    assert len(all_events) == 1

    recur = "expand_recurring=true&ends_after={}&ends_before={}".format(
        urlsafe(starts_after), urlsafe(ends_before)
    )
    all_events = api_client.get_data("/events?" + recur)
    assert len(all_events) == 1


def test_api_override_serialization(db, api_client, default_namespace, recurring_event):
    event = recurring_event

    override = Event.create(
        original_start_time=event.start,
        master_event_uid=event.uid,
        namespace_id=default_namespace.id,
        calendar_id=event.calendar_id,
    )
    override.update(event)
    override.uid = event.uid + "_" + event.start.strftime("%Y%m%dT%H%M%SZ")
    override.master = event
    override.master_event_uid = event.uid
    override.cancelled = True
    db.session.add(override)
    db.session.commit()

    filter = "starts_after={}&ends_before={}".format(
        urlsafe(event.start.replace(hours=-1)), urlsafe(event.start.replace(weeks=+1))
    )
    events = api_client.get_data("/events?" + filter)
    # We should have the base event and the override back, but no extras;
    # this allows clients to do their own expansion, should they ever desire
    # to experience the joy that is RFC 2445 section 4.8.5.4.
    assert len(events) == 2
    assert events[0].get("object") == "event"
    assert events[0].get("recurrence") is not None
    assert events[1].get("object") == "event"
    assert events[1].get("status") == "cancelled"


def test_api_expand_recurring_message(db, api_client, message, recurring_event):
    # This is a regression test for https://phab.nylas.com/T3556
    # ("InflatedEvent should not be committed" exception in API").
    event = recurring_event
    event.message = message
    db.session.commit()

    events = api_client.get_data("/events?expand_recurring=false")
    assert len(events) == 1

    # Make sure the recurrence info is on the recurring event
    for e in events:
        if e["title"] == "recurring-weekly":
            assert e.get("recurrence") is not None
            assert e.get("message_id") is not None

    r = api_client.get_raw("/events?expand_recurring=true")
    assert r.status_code == 200

    all_events = api_client.get_data("/events?expand_recurring=true")
    assert len(all_events) != 0

    for event in all_events:
        assert event["master_event_id"] is not None
        assert "message_id" not in event


def test_api_get_specific_event(db, api_client, recurring_event):
    event = api_client.get_data("/events/{}".format(recurring_event.public_id))
    assert event["calendar_id"] == recurring_event.calendar.public_id
    assert event["title"] == "recurring-weekly"
    assert event["recurrence"] is not None


def test_get_specific_event_invalid_tz_fixed(
    db, api_client, recurring_event_with_invalid_tz
):
    event = api_client.get_data(
        "/events/{}".format(recurring_event_with_invalid_tz.public_id)
    )
    assert event["calendar_id"] == recurring_event_with_invalid_tz.calendar.public_id
    assert event["title"] == "recurring-weekly"
    assert event["recurrence"]["timezone"] == "Etc/GMT+9"


def test_get_specific_event_with_bonkers_tz(
    db, api_client, recurring_event_with_bonkers_tz
):
    event = api_client.get_data(
        "/events/{}".format(recurring_event_with_bonkers_tz.public_id)
    )
    assert event["calendar_id"] == recurring_event_with_bonkers_tz.calendar.public_id
    assert event["title"] == "recurring-weekly"
    assert event["recurrence"]["timezone"] == "ThisAint/NoTimeZone"<|MERGE_RESOLUTION|>--- conflicted
+++ resolved
@@ -43,7 +43,7 @@
             )
         default_kwargs.update(kwargs)
 
-        ev = Event(**default_kwargs)
+        ev = Event.create(**default_kwargs)
         db.session.add(ev)
         db.session.commit()
         return ev
@@ -57,41 +57,6 @@
     all_day = params.get("all_day", False)
     return make_recurring_event(all_day=all_day)
 
-<<<<<<< HEAD
-    rrule = ["RRULE:FREQ=WEEKLY", "EXDATE:20150324T013000,20150331T013000Z"]
-    cal = (
-        db.session.query(Calendar)
-        .filter_by(namespace_id=default_namespace.id)
-        .order_by("id")
-        .first()
-    )
-    ev = Event.create(
-        namespace_id=default_namespace.id,
-        calendar=cal,
-        title="recurring-weekly",
-        description="",
-        uid="recurapitest",
-        location="",
-        busy=False,
-        read_only=False,
-        reminders="",
-        recurrence=rrule,
-        start=arrow.get(2015, 3, 17, 1, 30, 00),
-        end=arrow.get(2015, 3, 17, 1, 45, 00),
-        all_day=all_day,
-        is_owner=True,
-        participants=[],
-        provider_name="inbox",
-        raw_data="",
-        original_start_tz="America/Los_Angeles",
-        original_start_time=None,
-        master_event_uid=None,
-        source="local",
-    )
-    db.session.add(ev)
-    db.session.commit()
-    return ev
-=======
 
 @pytest.fixture
 def recurring_event_with_invalid_tz(make_recurring_event):
@@ -101,7 +66,6 @@
 @pytest.fixture
 def recurring_event_with_bonkers_tz(make_recurring_event):
     return make_recurring_event(original_start_tz="ThisAint/NoTimeZone")
->>>>>>> a119bf90
 
 
 def test_api_expand_recurring(db, api_client, recurring_event):

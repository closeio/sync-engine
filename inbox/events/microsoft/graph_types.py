from typing import List, Literal, Optional, TypedDict

from typing_extensions import NotRequired


class MsGraphDateTimeTimeZone(TypedDict):
    """
    Describes the date, time, and time zone of a point in time.

    https://learn.microsoft.com/en-us/graph/api/resources/datetimetimezone
    """

    dateTime: str
    timeZone: str


MsGraphDayOfWeek = Literal[
    "sunday", "monday", "tuesday", "wednesday", "thursday", "friday", "saturday"
]

ICalDayOfWeek = Literal["SU", "MO", "TU", "WE", "TH", "FR", "SA"]


MsGraphWeekIndex = Literal["first", "second", "third", "fourth", "last"]


MsGraphRecurrencePatternType = Literal[
    "daily",
    "weekly",
    "absoluteMonthly",
    "relativeMonthly",
    "absoluteYearly",
    "relativeYearly",
]

ICalFreq = Literal[
    "DAILY", "WEEKLY", "MONTHLY", "YEARLY",
]


class MsGraphRecurrencePattern(TypedDict):
    """
    Describes the frequency by which a recurring event repeats.

    https://learn.microsoft.com/en-us/graph/api/resources/recurrencepattern
    """

    dayOfMonth: int
    daysOfWeek: List[MsGraphDayOfWeek]
    firstDayOfWeek: MsGraphDayOfWeek
    index: MsGraphWeekIndex
    interval: int
    month: int
    type: MsGraphRecurrencePatternType


MsGraphRecurrenceRangeType = Literal["endDate", "noEnd", "numbered"]


class MsGraphRecurrenceRange(TypedDict):
    """
    Describes a date range over which a recurring event.

    https://learn.microsoft.com/en-us/graph/api/resources/recurrencerange
    """

    startDate: str
    endDate: str
    recurrenceTimeZone: str
    type: MsGraphRecurrenceRangeType
    numberOfOccurrences: int


class MsGraphPatternedRecurrence(TypedDict):
    """
    The recurrence pattern and range.

    https://learn.microsoft.com/en-us/graph/api/resources/patternedrecurrence
    """

    pattern: MsGraphRecurrencePattern
    range: MsGraphRecurrenceRange


MsGraphEventType = Literal["singleInstance", "occurrence", "exception", "seriesMaster"]


class MsGraphEmailAddress(TypedDict):
    address: NotRequired[str]
    name: str


MsGraphResponse = Literal[
    "none", "organizer", "tentativelyAccepted", "accepted", "declined", "notResponded"
]


class MsGraphResponseStatus(TypedDict):
    """
    The response status of an attendee or organizer for a meeting request.

    https://learn.microsoft.com/en-us/graph/api/resources/responsestatus
    """

    response: MsGraphResponse


class MsGraphAttendee(TypedDict):
    """
    An event attendee.

    https://learn.microsoft.com/en-us/graph/api/resources/attendee
    """

    emailAddress: MsGraphEmailAddress
    status: MsGraphResponseStatus


class MsGraphOnelineMeetingInfo(TypedDict):
    """
    Details for an attendee to join the meeting online.

    https://learn.microsoft.com/en-us/graph/api/resources/onlinemeetinginfo
    """

    joinUrl: Optional[str]


class MsGraphPhysicalAddress(TypedDict):
    """
    Represents the street address of a resource such as a contact or event.

    https://learn.microsoft.com/en-us/graph/api/resources/physicaladdress
    """

    city: str
    countryOrRegion: str
    postalCode: str
    state: str
    street: str


class MsGraphLocation(TypedDict):
    """
    Represents location information of an event.

    https://learn.microsoft.com/en-us/graph/api/resources/location
    """

    displayName: str
    address: MsGraphPhysicalAddress


MsGraphContentType = Literal["text", "html"]


class MsGraphItemBody(TypedDict):
    """
    Represents properties of the body of an item, such as a message, event or group post.

    https://learn.microsoft.com/en-us/graph/api/resources/itembody
    """

    content: str
    contentType: MsGraphContentType


MsGraphShowAs = Literal[
    "free", "tentative", "busy", "oof", "workingElsewhere", "unknown"
]


class MsGraphRecipient(TypedDict):
    """
    Represents information about a user in the sending or receiving end of an event.

    https://learn.microsoft.com/en-us/graph/api/resources/recipient
    """

    emailAddress: MsGraphEmailAddress


MsGraphSensitivity = Literal["private", "normal", "personal", "confidential"]


class MsGraphEvent(TypedDict):
    """
    An event in a user calendar, or the default calendar.

    https://learn.microsoft.com/en-us/graph/api/resources/event
    """

    id: str
    type: MsGraphEventType
    start: MsGraphDateTimeTimeZone
    originalStart: str
    end: MsGraphDateTimeTimeZone
    lastModifiedDateTime: str
    showAs: MsGraphShowAs
    organizer: Optional[MsGraphRecipient]
    sensitivity: MsGraphSensitivity
    subject: str
    isAllDay: bool
    isCancelled: bool
    isOrganizer: bool
    recurrence: Optional[MsGraphPatternedRecurrence]
    attendees: List[MsGraphAttendee]
    onlineMeeting: Optional[MsGraphOnelineMeetingInfo]
    locations: List[MsGraphLocation]
    body: MsGraphItemBody
    originalStartTimeZone: str
<<<<<<< HEAD
=======
    originalEndTimeZone: str
>>>>>>> f7957194


class MsGraphCalendar(TypedDict):
    """
    Represents a container for event resources.

    https://learn.microsoft.com/en-us/graph/api/resources/calendar
    """

    id: str
    name: str
    canEdit: bool
    isDefaultCalendar: bool


MsGraphType = Literal["#Microsoft.Graph.Event", "#Microsoft.Graph.Calendar"]

MsGraphResourceData = TypedDict(
    "MsGraphResourceData", {"@odata.type": MsGraphType, "id": str}
)

MsGraphChangeType = Literal["created", "updated", "deleted"]


class MsGraphChangeNotification(TypedDict):
    """
    Represents the notification sent to the subscriber.

    https://learn.microsoft.com/en-us/graph/api/resources/changenotification
    """

    changeType: MsGraphChangeType
    clientState: str
    resource: str
    resourceData: MsGraphResourceData


class MsGraphChangeNotificationCollection(TypedDict):
    """
    Represents a collection of resource change notifications sent to the subscriber.

    https://learn.microsoft.com/en-us/graph/api/resources/changenotificationcollection
    """

    value: List[MsGraphChangeNotification]


class MsGraphSubscription(TypedDict):
    """
    A subscription allows a client app to receive change notifications
    about changes to data in Microsoft Graph.

    https://learn.microsoft.com/en-us/graph/api/resources/subscription
    """

    id: str
    expirationDateTime: str<|MERGE_RESOLUTION|>--- conflicted
+++ resolved
@@ -209,10 +209,7 @@
     locations: List[MsGraphLocation]
     body: MsGraphItemBody
     originalStartTimeZone: str
-<<<<<<< HEAD
-=======
     originalEndTimeZone: str
->>>>>>> f7957194
 
 
 class MsGraphCalendar(TypedDict):

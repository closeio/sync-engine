FROM ubuntu:bionic-20210930
ARG PYTHON_VERSION=2.7

RUN groupadd -g 5000 sync-engine \
  && useradd -d /home/sync-engine -m -u 5000 -g 5000 sync-engine

ENV TZ="Etc/GMT"
RUN DEBIAN_FRONTEND=noninteractive && apt-get update && apt-get dist-upgrade -y && \
  apt-get install -y tzdata && \
  apt-get install -y \
  build-essential \
  curl \
  dnsutils \
  gcc \
  g++ \
  git \
  python-dev \
  wget \
  gettext-base \
  language-pack-en \
  libcurl4-openssl-dev \
  libmysqlclient-dev \
  libxml2-dev \
  libxslt-dev \
  libxslt1-dev \
  mysql-client \
  pkg-config \
  lsof \
  net-tools \
  shared-mime-info \
  telnet \
  vim \
  libffi-dev \
  software-properties-common \
  && rm -rf /var/lib/apt/lists/*

RUN if [ "${PYTHON_VERSION}" != "3.6" ] ; \
  then \
    add-apt-repository ppa:deadsnakes/ppa; \
  fi; \
  DEBIAN_FRONTEND=noninteractive apt-get update && apt-get install -y python"${PYTHON_VERSION}"-dev; \
<<<<<<< HEAD
  if [ "${PYTHON_VERSION}" = "3.8" ] || [ "${PYTHON_VERSION}" = "3.10" ] ; then DEBIAN_FRONTEND=noninteractive apt-get install -y python"${PYTHON_VERSION}"-distutils; fi; \
  if [ "${PYTHON_VERSION}" = "3.10" ]; then cp /usr/lib/python3.8/distutils/command/bdist_wininst.py /usr/lib/python3.10/distutils/command/bdist_wininst.py; fi; \
=======
  if [ "${PYTHON_VERSION}" = "3.8" ] || [ "${PYTHON_VERSION}" = "3.9" ] ; then DEBIAN_FRONTEND=noninteractive apt-get install -y python"${PYTHON_VERSION}"-distutils; fi; \
>>>>>>> f0b4da6a
  rm -rf /var/lib/apt/lists/*

RUN curl -O https://bootstrap.pypa.io/pip/2.7/get-pip.py && \
  python"${PYTHON_VERSION}" get-pip.py && \
  python"${PYTHON_VERSION}" -m pip install --upgrade pip==$( if [ "${PYTHON_VERSION}" = "2.7" ] ; then echo 20.3.4; else echo 21.3.1; fi) && \
  python"${PYTHON_VERSION}" -m pip install virtualenv==20.8.1

RUN mkdir /etc/inboxapp && \
  chown sync-engine:sync-engine /etc/inboxapp && \
  mkdir /var/lib/inboxapp && \
  chown sync-engine:sync-engine /var/lib/inboxapp && \
  mkdir /opt/app && \
  chown sync-engine:sync-engine /opt/app && \
  mkdir /opt/venv && \
  chown sync-engine:sync-engine /opt/venv

USER sync-engine

WORKDIR /opt/app

ENV PATH="/opt/venv/bin:$PATH"

COPY --chown=sync-engine:sync-engine ./ ./
RUN \
  python"${PYTHON_VERSION}" -m virtualenv /opt/venv && \
  /opt/venv/bin/python"${PYTHON_VERSION}" -m pip install setuptools==44.0.0 pip==20.3.4 && \
  /opt/venv/bin/python"${PYTHON_VERSION}" -m pip install --no-deps -r requirements/prod.txt -r requirements/test.txt && \
  /opt/venv/bin/python"${PYTHON_VERSION}" -m pip install -e .

RUN /opt/venv/bin/python"${PYTHON_VERSION}" -m pip check

RUN ln -s /opt/app/bin/wait-for-it.sh /opt/venv/bin/

ENV \
  LANG="en_US.UTF-8" \
  LC_ALL="en_US.UTF-8"<|MERGE_RESOLUTION|>--- conflicted
+++ resolved
@@ -39,12 +39,8 @@
     add-apt-repository ppa:deadsnakes/ppa; \
   fi; \
   DEBIAN_FRONTEND=noninteractive apt-get update && apt-get install -y python"${PYTHON_VERSION}"-dev; \
-<<<<<<< HEAD
-  if [ "${PYTHON_VERSION}" = "3.8" ] || [ "${PYTHON_VERSION}" = "3.10" ] ; then DEBIAN_FRONTEND=noninteractive apt-get install -y python"${PYTHON_VERSION}"-distutils; fi; \
+  if [ "${PYTHON_VERSION}" = "3.8" ] || [ "${PYTHON_VERSION}" = "3.9" ] || [ "${PYTHON_VERSION}" = "3.10" ] ; then DEBIAN_FRONTEND=noninteractive apt-get install -y python"${PYTHON_VERSION}"-distutils; fi; \
   if [ "${PYTHON_VERSION}" = "3.10" ]; then cp /usr/lib/python3.8/distutils/command/bdist_wininst.py /usr/lib/python3.10/distutils/command/bdist_wininst.py; fi; \
-=======
-  if [ "${PYTHON_VERSION}" = "3.8" ] || [ "${PYTHON_VERSION}" = "3.9" ] ; then DEBIAN_FRONTEND=noninteractive apt-get install -y python"${PYTHON_VERSION}"-distutils; fi; \
->>>>>>> f0b4da6a
   rm -rf /var/lib/apt/lists/*
 
 RUN curl -O https://bootstrap.pypa.io/pip/2.7/get-pip.py && \

FROM ubuntu:bionic-20210930
ARG PYTHON_VERSION=2.7

RUN groupadd -g 5000 sync-engine \
  && useradd -d /home/sync-engine -m -u 5000 -g 5000 sync-engine

ENV TZ="Etc/GMT"
RUN DEBIAN_FRONTEND=noninteractive && apt-get update && apt-get dist-upgrade -y && \
  apt-get install -y tzdata && \
  apt-get install -y \
  build-essential \
  curl \
  dnsutils \
  gcc \
  g++ \
  git \
  python-dev \
  wget \
  gettext-base \
  language-pack-en \
  libcurl4-openssl-dev \
  libmysqlclient-dev \
  libxml2-dev \
  libxslt-dev \
  libxslt1-dev \
  mysql-client \
  pkg-config \
  lsof \
  net-tools \
  shared-mime-info \
  telnet \
  vim \
  libffi-dev \
  software-properties-common \
  && rm -rf /var/lib/apt/lists/*

RUN if [ "${PYTHON_VERSION}" != "3.6" ] ; \
  then \
    add-apt-repository ppa:deadsnakes/ppa; \
  fi; \
<<<<<<< HEAD
  if [ "${PYTHON_VERSION}" = "3.8" ] || [ "${PYTHON_VERSION}" = "3.9" ] || [ "${PYTHON_VERSION}" = "3.10" ] ; then DEBIAN_FRONTEND=noninteractive apt-get install -y python"${PYTHON_VERSION}"-distutils; fi; \
=======
  DEBIAN_FRONTEND=noninteractive apt-get update && apt-get install -y python"${PYTHON_VERSION}"-dev; \
  if [ "${PYTHON_VERSION}" = "3.8" ] ; then DEBIAN_FRONTEND=noninteractive apt-get install -y python"${PYTHON_VERSION}"-distutils; fi; \
>>>>>>> 38d44d81
  rm -rf /var/lib/apt/lists/*

RUN curl -O https://bootstrap.pypa.io/pip/2.7/get-pip.py && \
  python"${PYTHON_VERSION}" get-pip.py && \
  python"${PYTHON_VERSION}" -m pip install --upgrade pip==20.3.4 && \
  python"${PYTHON_VERSION}" -m pip install virtualenv==20.8.1

RUN mkdir /etc/inboxapp && \
  chown sync-engine:sync-engine /etc/inboxapp && \
  mkdir /var/lib/inboxapp && \
  chown sync-engine:sync-engine /var/lib/inboxapp && \
  mkdir /opt/app && \
  chown sync-engine:sync-engine /opt/app && \
  mkdir /opt/venv && \
  chown sync-engine:sync-engine /opt/venv

USER sync-engine

WORKDIR /opt/app

ENV PATH="/opt/venv/bin:$PATH"

COPY --chown=sync-engine:sync-engine ./ ./
RUN \
  python"${PYTHON_VERSION}" -m virtualenv /opt/venv && \
  /opt/venv/bin/python"${PYTHON_VERSION}" -m pip install setuptools==44.0.0 pip==20.3.4 && \
  /opt/venv/bin/python"${PYTHON_VERSION}" -m pip install --no-deps -r requirements_frozen.txt && \
  /opt/venv/bin/python"${PYTHON_VERSION}" -m pip install -e .

RUN /opt/venv/bin/python"${PYTHON_VERSION}" -m pip check

RUN ln -s /opt/app/bin/wait-for-it.sh /opt/venv/bin/

ENV \
  LANG="en_US.UTF-8" \
  LC_ALL="en_US.UTF-8"<|MERGE_RESOLUTION|>--- conflicted
+++ resolved
@@ -38,12 +38,8 @@
   then \
     add-apt-repository ppa:deadsnakes/ppa; \
   fi; \
-<<<<<<< HEAD
-  if [ "${PYTHON_VERSION}" = "3.8" ] || [ "${PYTHON_VERSION}" = "3.9" ] || [ "${PYTHON_VERSION}" = "3.10" ] ; then DEBIAN_FRONTEND=noninteractive apt-get install -y python"${PYTHON_VERSION}"-distutils; fi; \
-=======
   DEBIAN_FRONTEND=noninteractive apt-get update && apt-get install -y python"${PYTHON_VERSION}"-dev; \
-  if [ "${PYTHON_VERSION}" = "3.8" ] ; then DEBIAN_FRONTEND=noninteractive apt-get install -y python"${PYTHON_VERSION}"-distutils; fi; \
->>>>>>> 38d44d81
+  if [ "${PYTHON_VERSION}" = "3.8" ] ||  [ "${PYTHON_VERSION}" = "3.10" ]; then DEBIAN_FRONTEND=noninteractive apt-get install -y python"${PYTHON_VERSION}"-distutils; fi; \
   rm -rf /var/lib/apt/lists/*
 
 RUN curl -O https://bootstrap.pypa.io/pip/2.7/get-pip.py && \

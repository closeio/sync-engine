import os
import time
from hashlib import sha256

from inbox.config import config
from inbox.logging import get_logger
from inbox.util.stats import statsd_client

log = get_logger()

# TODO: store AWS credentials in a better way.
STORE_MSG_ON_S3 = config.get("STORE_MESSAGES_ON_S3", None)

if STORE_MSG_ON_S3:
    from boto.s3.connection import S3Connection
    from boto.s3.key import Key
else:
    from inbox.util.file import mkdirp

    def _data_file_directory(h):
        return os.path.join(
            config.get_required("MSG_PARTS_DIRECTORY"),
            h[0],
            h[1],
            h[2],
            h[3],
            h[4],
            h[5],
        )

    def _data_file_path(h):
        return os.path.join(_data_file_directory(h), h)


def save_to_blockstore(data_sha256, data):
    assert data is not None
    assert type(data) is not str

    if len(data) == 0:
        log.warning("Not saving 0-length data blob")
        return

    if STORE_MSG_ON_S3:
        _save_to_s3(data_sha256, data)
    else:
        directory = _data_file_directory(data_sha256)
        mkdirp(directory)

        with open(_data_file_path(data_sha256), "wb") as f:
            f.write(data)


def _save_to_s3(data_sha256, data):
    assert (
        "TEMP_MESSAGE_STORE_BUCKET_NAME" in config
    ), "Need temp bucket name to store message data!"

    _save_to_s3_bucket(data_sha256, config.get("TEMP_MESSAGE_STORE_BUCKET_NAME"), data)


def _save_to_s3_bucket(data_sha256, bucket_name, data):
    assert "AWS_ACCESS_KEY_ID" in config, "Need AWS key!"
    assert "AWS_SECRET_ACCESS_KEY" in config, "Need AWS secret!"
    start = time.time()

    # Boto pools connections at the class level
    conn = S3Connection(
        config.get("AWS_ACCESS_KEY_ID"), config.get("AWS_SECRET_ACCESS_KEY")
    )
    bucket = conn.get_bucket(bucket_name, validate=False)

    # See if it already exists; if so, don't recreate.
    key = bucket.get_key(data_sha256)
    if key:
        return

    key = Key(bucket)
    key.key = data_sha256
    key.set_contents_from_string(data)

    end = time.time()
    latency_millis = (end - start) * 1000
    statsd_client.timing("s3_blockstore.save_latency", latency_millis)


def get_from_blockstore(data_sha256):
    if STORE_MSG_ON_S3:
        value = _get_from_s3(data_sha256)
    else:
        value = _get_from_disk(data_sha256)

    if value is None:
        # The block may have expired.
        log.warning("No data returned!")
        return value

    assert (
        data_sha256 == sha256(value).hexdigest()
    ), "Returned data doesn't match stored hash!"
    return value


def _get_from_s3(data_sha256):
    assert "AWS_ACCESS_KEY_ID" in config, "Need AWS key!"
    assert "AWS_SECRET_ACCESS_KEY" in config, "Need AWS secret!"

    assert (
        "TEMP_MESSAGE_STORE_BUCKET_NAME" in config
    ), "Need temp bucket name to store message data!"

    # Try getting data from our temporary blockstore before
    # trying getting it from the provider.
    data = _get_from_s3_bucket(
        data_sha256, config.get("TEMP_MESSAGE_STORE_BUCKET_NAME")
    )

    if data is not None:
        log.info(
            "Found hash in temporary blockstore!",
            sha256=data_sha256,
            logstash_tag="s3_direct",
        )
        return data

    log.info(
        "Couldn't find data in blockstore", sha256=data_sha256, logstash_tag="s3_direct"
    )

    return None


def _get_from_s3_bucket(data_sha256, bucket_name):
    if not data_sha256:
        return None

    conn = S3Connection(
        config.get("AWS_ACCESS_KEY_ID"), config.get("AWS_SECRET_ACCESS_KEY")
    )
    bucket = conn.get_bucket(bucket_name, validate=False)

    key = bucket.get_key(data_sha256)

    if not key:
        log.warning("No key with name: {} returned!".format(data_sha256))
        return

    return key.get_contents_as_string()


def _get_from_disk(data_sha256):
    if not data_sha256:
        return None

    try:
        with open(_data_file_path(data_sha256), "rb") as f:
            return f.read()
    except IOError:
        log.warning("No file with name: {}!".format(data_sha256))
        return


def _delete_from_s3_bucket(data_sha256_hashes, bucket_name):
<<<<<<< HEAD
    data_sha256_hashes = [_f for _f in data_sha256_hashes if _f]
=======
    data_sha256_hashes = [hash_ for hash_ in data_sha256_hashes if hash_]
>>>>>>> 69481085
    if not data_sha256_hashes:
        return None

    assert "AWS_ACCESS_KEY_ID" in config, "Need AWS key!"
    assert "AWS_SECRET_ACCESS_KEY" in config, "Need AWS secret!"
    start = time.time()

    # Boto pools connections at the class level
    conn = S3Connection(
        config.get("AWS_ACCESS_KEY_ID"), config.get("AWS_SECRET_ACCESS_KEY")
    )
    bucket = conn.get_bucket(bucket_name, validate=False)

    bucket.delete_keys([key for key in data_sha256_hashes], quiet=True)

    end = time.time()
    latency_millis = (end - start) * 1000
    statsd_client.timing("s3_blockstore.delete_latency", latency_millis)


def _delete_from_disk(data_sha256):
    if not data_sha256:
        return None

    try:
        os.remove(_data_file_path(data_sha256))
    except OSError:
        log.warning("No file with name: {}!".format(data_sha256))


def delete_from_blockstore(*data_sha256_hashes):
    log.info("deleting from blockstore", sha256=data_sha256_hashes)

    if STORE_MSG_ON_S3:
        _delete_from_s3_bucket(
            data_sha256_hashes, config.get("TEMP_MESSAGE_STORE_BUCKET_NAME")
        )
    else:
        for data_sha256 in data_sha256_hashes:
            _delete_from_disk(data_sha256)<|MERGE_RESOLUTION|>--- conflicted
+++ resolved
@@ -160,11 +160,7 @@
 
 
 def _delete_from_s3_bucket(data_sha256_hashes, bucket_name):
-<<<<<<< HEAD
-    data_sha256_hashes = [_f for _f in data_sha256_hashes if _f]
-=======
     data_sha256_hashes = [hash_ for hash_ in data_sha256_hashes if hash_]
->>>>>>> 69481085
     if not data_sha256_hashes:
         return None
 

import abc
from builtins import map, object
from datetime import datetime

from sqlalchemy import Boolean, Column, DateTime, String, func, inspect, sql
from sqlalchemy.ext.hybrid import Comparator, hybrid_property

from inbox.models.constants import MAX_INDEXABLE_LENGTH
from inbox.sqlalchemy_ext.util import ABCMixin, Base36UID, generate_public_id
from inbox.util.addr import canonicalize_address
from inbox.util.encoding import unicode_safe_truncate


class HasRevisions(ABCMixin):
    """Mixin for tables that should be versioned in the transaction log."""

    @property
    def versioned_relationships(self):
        """
        May be overriden by subclasses. This should be the list of
        relationship attribute names that should trigger an update revision
        when changed. (We want to version changes to some, but not all,
        relationship attributes.)

        """
        return []

    @property
    def propagated_attributes(self):
        """
        May be overridden by subclasses. This is the list of attribute names
        that should trigger an update revision for a /related/ object -
        for example, when a message's `is_read` or `categories` is changed,
        we want an update revision created for the message's thread as well.
        Such manual propagation is required because changes to related objects
        are not reflected in the related attribute's history, only additions
        and deletions are. For example, thread.messages.history will
        not reflect a change made to one of the thread's messages.

        """
        return []

    @property
    def should_suppress_transaction_creation(self):
        """
        May be overridden by subclasses. We don't want to version certain
        specific objects - for example, Block instances that are just raw
        message parts and not real attachments. Use this property to suppress
        revisions of such objects. (The need for this is really an artifact of
        current deficiencies in our models. We should be able to get rid of it
        eventually.)

        """
        return False

    # Must be defined by subclasses
    API_OBJECT_NAME = abc.abstractproperty()

    def has_versioned_changes(self):
        """
        Return True if the object has changes on any of its column properties
        or any relationship attributes named in self.versioned_relationships,
        or has been manually marked as dirty (the special 'dirty' instance
        attribute is set to True).

        """
        obj_state = inspect(self)

        versioned_attribute_names = list(self.versioned_relationships)
        for mapper in obj_state.mapper.iterate_to_root():
            for attr in mapper.column_attrs:
                versioned_attribute_names.append(attr.key)

        for attr_name in versioned_attribute_names:
            if getattr(obj_state.attrs, attr_name).history.has_changes():
                return True

        return False


class HasPublicID(object):
    public_id = Column(
        Base36UID, nullable=False, index=True, default=generate_public_id
    )


class AddressComparator(Comparator):
    def __eq__(self, other):
        return self.__clause_element__() == canonicalize_address(other)

    def like(self, term, escape=None):
        return self.__clause_element__().like(term, escape=escape)

    def in_(self, addresses):
<<<<<<< HEAD
        return self.__clause_element__().in_(list(map(canonicalize_address, addresses)))
=======
        return self.__clause_element__().in_(
            [canonicalize_address(address) for address in addresses]
        )
>>>>>>> 69481085


class CaseInsensitiveComparator(Comparator):
    def __eq__(self, other):
        return func.lower(self.__clause_element__()) == func.lower(other)


class HasEmailAddress(object):
    """
    Provides an email_address attribute, which returns as value whatever you
    set it to, but uses a canonicalized form for comparisons. So e.g.
        db_session.query(Account).filter_by(
           email_address='ben.bitdiddle@gmail.com').all()
    and
        db_session.query(Account).filter_by(
           email_address='ben.bitdiddle@gmail.com').all()
    will return the same results, because the two Gmail addresses are
    equivalent.

    """

    _raw_address = Column(String(MAX_INDEXABLE_LENGTH), nullable=True, index=True)
    _canonicalized_address = Column(
        String(MAX_INDEXABLE_LENGTH), nullable=True, index=True
    )

    @hybrid_property
    def email_address(self):
        return self._raw_address

    @email_address.comparator
    def email_address(cls):
        return AddressComparator(cls._canonicalized_address)

    @email_address.setter
    def email_address(self, value):
        # Silently truncate if necessary. In practice, this may be too
        # long if somebody put a super-long email into their contacts by
        # mistake or something.
        if value is not None:
            value = unicode_safe_truncate(value, MAX_INDEXABLE_LENGTH)
        self._raw_address = value
        self._canonicalized_address = canonicalize_address(value)


class CreatedAtMixin(object):
    created_at = Column(DateTime, server_default=func.now(), nullable=False, index=True)


class UpdatedAtMixin(object):
    updated_at = Column(
        DateTime,
        default=datetime.utcnow,
        onupdate=datetime.utcnow,
        nullable=False,
        index=True,
    )


class DeletedAtMixin(object):
    deleted_at = Column(DateTime, nullable=True, index=True)


class HasRunState(ABCMixin):
    # Track whether this object (e.g. folder, account) should be running
    # or not. Used to compare against reported data points to see if all is
    # well.

    # Is sync enabled for this object? The sync_enabled property should be
    # a Boolean that reflects whether the object should be reporting
    # a heartbeat. For folder-level objects, this property can be used to
    # combine local run state with the parent account's state, so we don't
    # need to cascade account-level start/stop status updates down to folders.
    sync_enabled = abc.abstractproperty()

    # Database-level tracking of whether the sync should be running.
    sync_should_run = Column(
        Boolean, default=True, nullable=False, server_default=sql.expression.true()
    )<|MERGE_RESOLUTION|>--- conflicted
+++ resolved
@@ -92,13 +92,9 @@
         return self.__clause_element__().like(term, escape=escape)
 
     def in_(self, addresses):
-<<<<<<< HEAD
-        return self.__clause_element__().in_(list(map(canonicalize_address, addresses)))
-=======
         return self.__clause_element__().in_(
             [canonicalize_address(address) for address in addresses]
         )
->>>>>>> 69481085
 
 
 class CaseInsensitiveComparator(Comparator):
